--- conflicted
+++ resolved
@@ -93,17 +93,14 @@
 		1EC06B18173CB04000365258 /* UIGestureRecognizer+RACSignalSupport.m in Sources */ = {isa = PBXBuildFile; fileRef = 1EC06B16173CB04000365258 /* UIGestureRecognizer+RACSignalSupport.m */; };
 		27A887D11703DC6800040001 /* UIBarButtonItem+RACCommandSupport.m in Sources */ = {isa = PBXBuildFile; fileRef = 27A887C81703DB4F00040001 /* UIBarButtonItem+RACCommandSupport.m */; };
 		27A887D21703DDEB00040001 /* UIBarButtonItem+RACCommandSupport.h in Headers */ = {isa = PBXBuildFile; fileRef = 27A887C71703DB4F00040001 /* UIBarButtonItem+RACCommandSupport.h */; settings = {ATTRIBUTES = (Public, ); }; };
-<<<<<<< HEAD
 		547DAFFC178F4E8B00DF3E5B /* RACSwitchSignalExamples.h in Headers */ = {isa = PBXBuildFile; fileRef = 547DAFFA178F4E8B00DF3E5B /* RACSwitchSignalExamples.h */; };
 		547DAFFE178F4E8B00DF3E5B /* RACSwitchSignalExamples.m in Sources */ = {isa = PBXBuildFile; fileRef = 547DAFFB178F4E8B00DF3E5B /* RACSwitchSignalExamples.m */; };
 		547DAFFF178F518C00DF3E5B /* RACSwitchSignalExamples.m in Sources */ = {isa = PBXBuildFile; fileRef = 547DAFFB178F4E8B00DF3E5B /* RACSwitchSignalExamples.m */; };
-=======
 		557A4B5A177648C7008EF796 /* UIActionSheet+RACSignalSupport.h in Headers */ = {isa = PBXBuildFile; fileRef = 557A4B58177648C7008EF796 /* UIActionSheet+RACSignalSupport.h */; settings = {ATTRIBUTES = (Public, ); }; };
 		557A4B5B177648C7008EF796 /* UIActionSheet+RACSignalSupport.m in Sources */ = {isa = PBXBuildFile; fileRef = 557A4B59177648C7008EF796 /* UIActionSheet+RACSignalSupport.m */; };
 		5EE9A7931760D61300EAF5A2 /* UIButton+RACCommandSupport.h in Headers */ = {isa = PBXBuildFile; fileRef = 5EE9A7911760D61300EAF5A2 /* UIButton+RACCommandSupport.h */; settings = {ATTRIBUTES = (Public, ); }; };
 		5EE9A7941760D61300EAF5A2 /* UIButton+RACCommandSupport.m in Sources */ = {isa = PBXBuildFile; fileRef = 5EE9A7921760D61300EAF5A2 /* UIButton+RACCommandSupport.m */; };
 		5EE9A79B1760D88500EAF5A2 /* UIButtonRACSupportSpec.m in Sources */ = {isa = PBXBuildFile; fileRef = 5EE9A79A1760D88500EAF5A2 /* UIButtonRACSupportSpec.m */; };
->>>>>>> 032342b6
 		5F244771167E5EDE0062180C /* RACPropertySubject.h in Headers */ = {isa = PBXBuildFile; fileRef = 5F24476F167E5EDE0062180C /* RACPropertySubject.h */; settings = {ATTRIBUTES = (Public, ); }; };
 		5F244772167E5EDE0062180C /* RACPropertySubject.h in Headers */ = {isa = PBXBuildFile; fileRef = 5F24476F167E5EDE0062180C /* RACPropertySubject.h */; settings = {ATTRIBUTES = (Public, ); }; };
 		5F244773167E5EDE0062180C /* RACPropertySubject.m in Sources */ = {isa = PBXBuildFile; fileRef = 5F244770167E5EDE0062180C /* RACPropertySubject.m */; };
@@ -592,16 +589,13 @@
 		1EC06B16173CB04000365258 /* UIGestureRecognizer+RACSignalSupport.m */ = {isa = PBXFileReference; fileEncoding = 4; lastKnownFileType = sourcecode.c.objc; path = "UIGestureRecognizer+RACSignalSupport.m"; sourceTree = "<group>"; };
 		27A887C71703DB4F00040001 /* UIBarButtonItem+RACCommandSupport.h */ = {isa = PBXFileReference; fileEncoding = 4; lastKnownFileType = sourcecode.c.h; path = "UIBarButtonItem+RACCommandSupport.h"; sourceTree = "<group>"; };
 		27A887C81703DB4F00040001 /* UIBarButtonItem+RACCommandSupport.m */ = {isa = PBXFileReference; fileEncoding = 4; lastKnownFileType = sourcecode.c.objc; path = "UIBarButtonItem+RACCommandSupport.m"; sourceTree = "<group>"; };
-<<<<<<< HEAD
 		547DAFFA178F4E8B00DF3E5B /* RACSwitchSignalExamples.h */ = {isa = PBXFileReference; fileEncoding = 4; lastKnownFileType = sourcecode.c.h; path = RACSwitchSignalExamples.h; sourceTree = "<group>"; };
 		547DAFFB178F4E8B00DF3E5B /* RACSwitchSignalExamples.m */ = {isa = PBXFileReference; fileEncoding = 4; lastKnownFileType = sourcecode.c.objc; path = RACSwitchSignalExamples.m; sourceTree = "<group>"; };
-=======
 		557A4B58177648C7008EF796 /* UIActionSheet+RACSignalSupport.h */ = {isa = PBXFileReference; fileEncoding = 4; lastKnownFileType = sourcecode.c.h; path = "UIActionSheet+RACSignalSupport.h"; sourceTree = "<group>"; };
 		557A4B59177648C7008EF796 /* UIActionSheet+RACSignalSupport.m */ = {isa = PBXFileReference; fileEncoding = 4; lastKnownFileType = sourcecode.c.objc; path = "UIActionSheet+RACSignalSupport.m"; sourceTree = "<group>"; };
 		5EE9A7911760D61300EAF5A2 /* UIButton+RACCommandSupport.h */ = {isa = PBXFileReference; fileEncoding = 4; lastKnownFileType = sourcecode.c.h; path = "UIButton+RACCommandSupport.h"; sourceTree = "<group>"; };
 		5EE9A7921760D61300EAF5A2 /* UIButton+RACCommandSupport.m */ = {isa = PBXFileReference; fileEncoding = 4; lastKnownFileType = sourcecode.c.objc; path = "UIButton+RACCommandSupport.m"; sourceTree = "<group>"; };
 		5EE9A79A1760D88500EAF5A2 /* UIButtonRACSupportSpec.m */ = {isa = PBXFileReference; fileEncoding = 4; lastKnownFileType = sourcecode.c.objc; path = UIButtonRACSupportSpec.m; sourceTree = "<group>"; };
->>>>>>> 032342b6
 		5F24476F167E5EDE0062180C /* RACPropertySubject.h */ = {isa = PBXFileReference; fileEncoding = 4; lastKnownFileType = sourcecode.c.h; path = RACPropertySubject.h; sourceTree = "<group>"; };
 		5F244770167E5EDE0062180C /* RACPropertySubject.m */ = {isa = PBXFileReference; fileEncoding = 4; lastKnownFileType = sourcecode.c.objc; path = RACPropertySubject.m; sourceTree = "<group>"; };
 		5F2447AC167E87C50062180C /* RACObservablePropertySubjectSpec.m */ = {isa = PBXFileReference; fileEncoding = 4; lastKnownFileType = sourcecode.c.objc; path = RACObservablePropertySubjectSpec.m; sourceTree = "<group>"; };
