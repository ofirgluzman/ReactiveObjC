//
//  NSObject+RACLifting.m
//  iOSDemo
//
//  Created by Josh Abernathy on 10/13/12.
//  Copyright (c) 2012 GitHub, Inc. All rights reserved.
//

#import "NSObject+RACLifting.h"
#import "EXTScope.h"
#import "NSInvocation+RACTypeParsing.h"
#import "NSObject+RACPropertySubscribing.h"
#import "RACBlockTrampoline.h"
#import "RACMulticastConnection.h"
#import "RACReplaySubject.h"
#import "RACSignal+Operations.h"
#import "RACTuple.h"
#import "RACUnit.h"

<<<<<<< HEAD
static RACSignal *RACLiftAndCallBlock(id object, NSArray *args, RACSignal * (^block)(NSArray *));
=======
// A proxy object that lifts messages to its target to operate on signals.
// Messages sent to an RACLiftProxy object will be lifted according to the same
// rules as -rac_liftSelector:withObjects:, with the exception that messages
// returning a non-object type are not possible.
@interface RACLiftProxy : NSProxy
- (id)initWithTarget:(NSObject *)target;
@end
>>>>>>> 86e1ecdb

@implementation NSObject (RACLifting)

- (RACSignal *)rac_liftSignals:(NSArray *)signals withReducingInvocation:(id (^)(RACTuple *))reduceBlock {
	RACMulticastConnection *connection = [[[RACSignal combineLatest:signals] map:reduceBlock] multicast:[RACReplaySubject replaySubjectWithCapacity:1]];

	RACDisposable *disposable = [connection connect];
	[self rac_addDeallocDisposable:disposable];

	return connection.signal;
}

- (RACSignal *)rac_liftSelector:(SEL)selector withObjectsArray:(NSArray *)objects {
	NSMethodSignature *methodSignature = [self methodSignatureForSelector:selector];
	NSAssert(methodSignature != nil, @"%@ does not respond to %@", self, NSStringFromSelector(selector));

<<<<<<< HEAD
	NSMutableArray *arguments = [NSMutableArray arrayWithCapacity:methodSignature.numberOfArguments - 2];

	va_list args;
	va_start(args, arg);
	// First two arguments are self and selector.
	for (NSUInteger i = 2; i < methodSignature.numberOfArguments; i++) {
		id currentObject = (i == 2 ? arg : va_arg(args, id));
		[arguments addObject:currentObject ?: RACTupleNil.tupleNil];
=======
	NSMutableArray *arguments = [objects mutableCopy];
	NSMutableArray *signals = [NSMutableArray arrayWithCapacity:methodSignature.numberOfArguments - 2];
	NSMutableDictionary *argIndexesBySignal = [NSMutableDictionary dictionaryWithCapacity:methodSignature.numberOfArguments - 2];

	id currentObject = nil;
	// First two arguments are self and selector.
	for (NSUInteger i = 2; i < methodSignature.numberOfArguments; i++) {
		currentObject = arguments[i - 2];
		if ([currentObject isKindOfClass:RACSignal.class]) {
			argIndexesBySignal[[NSValue valueWithNonretainedObject:currentObject]] = @(i - 2);
			[signals addObject:currentObject];
		}
>>>>>>> 86e1ecdb
	}

	return [self rac_liftSelector:selector withObjectsFromArray:arguments];
}

- (RACSignal *)rac_liftSelector:(SEL)selector withObjectsFromArray:(NSArray *)args {
	NSMethodSignature *methodSignature = [self methodSignatureForSelector:selector];
	NSAssert(methodSignature != nil, @"%@ does not respond to %@", self, NSStringFromSelector(selector));

	NSUInteger numberOfArguments = methodSignature.numberOfArguments - 2;
	NSAssert(numberOfArguments == args.count, @"wrong number of args for -%s, expecting %lu, received %lu", sel_getName(selector), (unsigned long)numberOfArguments, (unsigned long)args.count);

	@unsafeify(self);
	return RACLiftAndCallBlock(self, args, ^(NSArray *arguments) {
		@strongify(self);
		NSInvocation *invocation = [NSInvocation invocationWithMethodSignature:methodSignature];
		invocation.selector = selector;

		for (NSUInteger i = 0; i < arguments.count; i++) {
			[invocation rac_setArgument:[arguments[i] isKindOfClass:RACTupleNil.class] ? nil : arguments[i] atIndex:i + 2];
		}

		[invocation invokeWithTarget:self];
		return [invocation rac_returnValue];
	});
}

- (RACSignal *)rac_liftSelector:(SEL)selector withObjects:(id)arg, ... {
	NSMethodSignature *methodSignature = [self methodSignatureForSelector:selector];
	NSAssert(methodSignature != nil, @"%@ does not respond to %@", self, NSStringFromSelector(selector));

	NSMutableArray *arguments = [NSMutableArray arrayWithCapacity:methodSignature.numberOfArguments - 2];

	va_list args;
	va_start(args, arg);
	id currentObject = nil;
	// First two arguments are self and selector.
	for (NSUInteger i = 2; i < methodSignature.numberOfArguments; i++) {
		currentObject = (i == 2 ? arg : va_arg(args, id));
		[arguments addObject:currentObject ?: RACTupleNil.tupleNil];
	}

	va_end(args);

	return [self rac_liftSelector:selector withObjectsArray:arguments];
}

- (RACSignal *)rac_liftBlock:(id)block withArguments:(id)arg, ... {
	NSParameterAssert(block != nil);

	NSMutableArray *arguments = [NSMutableArray array];

	va_list args;
	va_start(args, arg);
	for (id currentObject = arg; currentObject != nil; currentObject = va_arg(args, id)) {
		[arguments addObject:currentObject];
	}
	va_end(args);

	return [self rac_liftBlock:block withArgumentsFromArray:arguments];
}

- (RACSignal *)rac_liftBlock:(id)block withArgumentsFromArray:(NSArray *)args {
	NSParameterAssert(block != nil);

	return RACLiftAndCallBlock(self, args, ^(NSArray *arguments) {
		return [RACBlockTrampoline invokeBlock:block withArguments:[RACTuple tupleWithObjectsFromArray:arguments]];
	});
}

@end

static RACSignal *RACLiftAndCallBlock(id object, NSArray *args, RACSignal * (^block)(NSArray *)) {
	NSParameterAssert(block != nil);

	NSMutableArray *signals = [NSMutableArray arrayWithCapacity:args.count];
	NSMutableDictionary *argIndexesBySignal = [NSMutableDictionary dictionaryWithCapacity:args.count];

	for (NSUInteger i = 0; i < args.count; i++) {
		id currentObject = args[i];
		if ([currentObject isKindOfClass:RACSignal.class]) {
			[signals addObject:currentObject];
			argIndexesBySignal[[NSValue valueWithNonretainedObject:currentObject]] = @(i);
		}
	}

	if (signals.count < 1) {
		return block(args);
	} else {
		return [object rac_liftSignals:signals withReducingInvocation:^(RACTuple *xs) {
			NSMutableArray *arguments = [args mutableCopy];
			for (NSUInteger i = 0; i < xs.count; i++) {
				RACSignal *signal = signals[i];
				NSUInteger argIndex = [argIndexesBySignal[[NSValue valueWithNonretainedObject:signal]] unsignedIntegerValue];
				[arguments replaceObjectAtIndex:argIndex withObject:xs[i] ?: RACTupleNil.tupleNil];
			}

			return block(arguments);
		}];
	}
<<<<<<< HEAD
}
=======
}

- (instancetype)rac_lift {
	return (id)[[RACLiftProxy alloc] initWithTarget:self];
}

@end

@implementation RACLiftProxy {
	NSObject *_target;
}

- (id)initWithTarget:(id)target {
	_target = target;
	return self;
}

- (NSMethodSignature *)methodSignatureForSelector:(SEL)aSelector {
	return [_target methodSignatureForSelector:aSelector] ?: [super methodSignatureForSelector:aSelector];
}

- (void)forwardInvocation:(NSInvocation *)anInvocation {
	NSMethodSignature *signature = anInvocation.methodSignature;
	NSUInteger argumentsCount = signature.numberOfArguments - 2;

	NSMutableArray *arguments = [NSMutableArray arrayWithCapacity:argumentsCount];

	// First two arguments are self and selector.
	for (NSUInteger i = 2; i < signature.numberOfArguments; i++) {
		id argument = [anInvocation rac_argumentAtIndex:i];
		[arguments addObject:argument ?: RACTupleNil.tupleNil];
	}

	__autoreleasing id returnValue = [_target rac_liftSelector:anInvocation.selector withObjectsArray:arguments];

	const char *returnType = signature.methodReturnType;
	if (signature.methodReturnLength > 0) {
		if (strcmp(returnType, "@") == 0 || strcmp(returnType, "#") == 0) {
			[anInvocation setReturnValue:&returnValue];
		} else {
			NSAssert(NO, @"-rac_lift may only lift messages which return void or object types; %@ returns %s", NSStringFromSelector(anInvocation.selector), returnType);
		}
	}
}

@end
>>>>>>> 86e1ecdb
<|MERGE_RESOLUTION|>--- conflicted
+++ resolved
@@ -17,9 +17,8 @@
 #import "RACTuple.h"
 #import "RACUnit.h"
 
-<<<<<<< HEAD
 static RACSignal *RACLiftAndCallBlock(id object, NSArray *args, RACSignal * (^block)(NSArray *));
-=======
+
 // A proxy object that lifts messages to its target to operate on signals.
 // Messages sent to an RACLiftProxy object will be lifted according to the same
 // rules as -rac_liftSelector:withObjects:, with the exception that messages
@@ -27,7 +26,6 @@
 @interface RACLiftProxy : NSProxy
 - (id)initWithTarget:(NSObject *)target;
 @end
->>>>>>> 86e1ecdb
 
 @implementation NSObject (RACLifting)
 
@@ -40,44 +38,12 @@
 	return connection.signal;
 }
 
-- (RACSignal *)rac_liftSelector:(SEL)selector withObjectsArray:(NSArray *)objects {
-	NSMethodSignature *methodSignature = [self methodSignatureForSelector:selector];
-	NSAssert(methodSignature != nil, @"%@ does not respond to %@", self, NSStringFromSelector(selector));
-
-<<<<<<< HEAD
-	NSMutableArray *arguments = [NSMutableArray arrayWithCapacity:methodSignature.numberOfArguments - 2];
-
-	va_list args;
-	va_start(args, arg);
-	// First two arguments are self and selector.
-	for (NSUInteger i = 2; i < methodSignature.numberOfArguments; i++) {
-		id currentObject = (i == 2 ? arg : va_arg(args, id));
-		[arguments addObject:currentObject ?: RACTupleNil.tupleNil];
-=======
-	NSMutableArray *arguments = [objects mutableCopy];
-	NSMutableArray *signals = [NSMutableArray arrayWithCapacity:methodSignature.numberOfArguments - 2];
-	NSMutableDictionary *argIndexesBySignal = [NSMutableDictionary dictionaryWithCapacity:methodSignature.numberOfArguments - 2];
-
-	id currentObject = nil;
-	// First two arguments are self and selector.
-	for (NSUInteger i = 2; i < methodSignature.numberOfArguments; i++) {
-		currentObject = arguments[i - 2];
-		if ([currentObject isKindOfClass:RACSignal.class]) {
-			argIndexesBySignal[[NSValue valueWithNonretainedObject:currentObject]] = @(i - 2);
-			[signals addObject:currentObject];
-		}
->>>>>>> 86e1ecdb
-	}
-
-	return [self rac_liftSelector:selector withObjectsFromArray:arguments];
-}
-
 - (RACSignal *)rac_liftSelector:(SEL)selector withObjectsFromArray:(NSArray *)args {
 	NSMethodSignature *methodSignature = [self methodSignatureForSelector:selector];
 	NSAssert(methodSignature != nil, @"%@ does not respond to %@", self, NSStringFromSelector(selector));
 
 	NSUInteger numberOfArguments = methodSignature.numberOfArguments - 2;
-	NSAssert(numberOfArguments == args.count, @"wrong number of args for -%s, expecting %lu, received %lu", sel_getName(selector), (unsigned long)numberOfArguments, (unsigned long)args.count);
+	NSAssert(numberOfArguments == args.count, @"wrong number of args for -%@, expecting %lu, received %lu", NSStringFromSelector(selector), (unsigned long)numberOfArguments, (unsigned long)args.count);
 
 	@unsafeify(self);
 	return RACLiftAndCallBlock(self, args, ^(NSArray *arguments) {
@@ -102,16 +68,15 @@
 
 	va_list args;
 	va_start(args, arg);
-	id currentObject = nil;
 	// First two arguments are self and selector.
 	for (NSUInteger i = 2; i < methodSignature.numberOfArguments; i++) {
-		currentObject = (i == 2 ? arg : va_arg(args, id));
+		id currentObject = (i == 2 ? arg : va_arg(args, id));
 		[arguments addObject:currentObject ?: RACTupleNil.tupleNil];
 	}
 
 	va_end(args);
 
-	return [self rac_liftSelector:selector withObjectsArray:arguments];
+	return [self rac_liftSelector:selector withObjectsFromArray:arguments];
 }
 
 - (RACSignal *)rac_liftBlock:(id)block withArguments:(id)arg, ... {
@@ -135,6 +100,10 @@
 	return RACLiftAndCallBlock(self, args, ^(NSArray *arguments) {
 		return [RACBlockTrampoline invokeBlock:block withArguments:[RACTuple tupleWithObjectsFromArray:arguments]];
 	});
+}
+
+- (instancetype)rac_lift {
+	return (id)[[RACLiftProxy alloc] initWithTarget:self];
 }
 
 @end
@@ -167,16 +136,7 @@
 			return block(arguments);
 		}];
 	}
-<<<<<<< HEAD
 }
-=======
-}
-
-- (instancetype)rac_lift {
-	return (id)[[RACLiftProxy alloc] initWithTarget:self];
-}
-
-@end
 
 @implementation RACLiftProxy {
 	NSObject *_target;
@@ -203,7 +163,7 @@
 		[arguments addObject:argument ?: RACTupleNil.tupleNil];
 	}
 
-	__autoreleasing id returnValue = [_target rac_liftSelector:anInvocation.selector withObjectsArray:arguments];
+	__autoreleasing id returnValue = [_target rac_liftSelector:anInvocation.selector withObjectsFromArray:arguments];
 
 	const char *returnType = signature.methodReturnType;
 	if (signature.methodReturnLength > 0) {
@@ -215,5 +175,4 @@
 	}
 }
 
-@end
->>>>>>> 86e1ecdb
+@end