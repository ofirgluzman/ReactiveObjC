--- conflicted
+++ resolved
@@ -219,17 +219,9 @@
 }
 
 + (instancetype)zip:(NSArray *)signals reduce:(id)reduceBlock {
-<<<<<<< HEAD
+	if (signals.count == 0) return self.empty;
 	signals = [signals copy];
 	NSUInteger numSignals = signals.count;
-=======
-	if (signals.count == 0) return self.empty;
-
-	static NSValue *(^keyForSignal)(id<RACSignal>) = ^ NSValue * (id<RACSignal> signal) {
-		return [NSValue valueWithNonretainedObject:signal];
-	};
-	
->>>>>>> 7dba7899
 	return [RACSignal createSignal:^ RACDisposable * (id<RACSubscriber> subscriber) {
 		NSMutableArray *disposables = [NSMutableArray arrayWithCapacity:numSignals];
 		NSMutableArray *completedOrErrors = [NSMutableArray arrayWithCapacity:numSignals];
