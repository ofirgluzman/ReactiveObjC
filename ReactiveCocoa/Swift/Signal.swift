import Result

/// A push-driven stream that sends Events over time, parameterized by the type
/// of values being sent (`T`) and the type of error that can occur (`E`). If no
/// errors should be possible, NoError can be specified for `E`.
///
/// An observer of a Signal will see the exact same sequence of events as all
/// other observers. In other words, events will be sent to all observers at the
/// same time.
///
/// Signals are generally used to represent event streams that are already “in
/// progress,” like notifications, user input, etc. To represent streams that
/// must first be _started_, see the SignalProducer type.
///
/// Signals do not need to be retained. A Signal will be automatically kept
/// alive until the event stream has terminated.
public final class Signal<T, E: ErrorType> {
	public typealias Observer = Event<T, E>.Sink

	private let atomicObservers: Atomic<Bag<Observer>?> = Atomic(Bag())

	/// Used to ensure that events are serialized during delivery to observers.
	private let sendLock = NSLock()

	/// Initializes a Signal that will immediately invoke the given generator,
	/// then forward events sent to the given observer.
	///
	/// The Signal will remain alive until a terminating event is sent to the
	/// observer, at which point the disposable returned from the closure will
	/// be disposed as well.
	public init(_ generator: Observer -> Disposable?) {
		sendLock.name = "org.reactivecocoa.ReactiveCocoa.Signal"

		let generatorDisposable = SerialDisposable()

		/// When set to `true`, the Signal should interrupt as soon as possible.
		let interrupted = Atomic(false)

		let sink: Observer = { event in
			switch event {
			case .Interrupted:
				// Normally we disallow recursive events, but
				// Interrupted is kind of a special snowflake, since it
				// can inadvertently be sent by downstream consumers.
				//
				// So we'll flag Interrupted events specially, and if it
				// happened to occur while we're sending something else,
				// we'll wait to deliver it.
				interrupted.value = true

				if self.sendLock.tryLock() {
					self.interrupt()
					self.sendLock.unlock()

					generatorDisposable.dispose()
				}

			default:
				if let observers = (event.isTerminating ? self.atomicObservers.swap(nil) : self.atomicObservers.value) {
					self.sendLock.lock()

					for sink in observers {
						sink(event)
					}

					let shouldInterrupt = !event.isTerminating && interrupted.value
					if shouldInterrupt {
						self.interrupt()
					}

					self.sendLock.unlock()

					if event.isTerminating || shouldInterrupt {
						// Dispose only after notifying observers, so disposal logic
						// is consistently the last thing to run.
						generatorDisposable.dispose()
					}
				}
			}
		}

		generatorDisposable.innerDisposable = generator(sink)
	}

	/// A Signal that never sends any events to its observers.
	public class var never: Signal {
		return self { _ in nil }
	}

	/// Creates a Signal that will be controlled by sending events to the given
	/// observer (sink).
	///
	/// The Signal will remain alive until a terminating event is sent to the
	/// observer.
	public class func pipe() -> (Signal, Observer) {
		var sink: Observer!
		let signal = self { innerSink in
			sink = innerSink
			return nil
		}

		return (signal, sink)
	}

	/// Interrupts all observers and terminates the stream.
	private func interrupt() {
		if let observers = self.atomicObservers.swap(nil) {
			for sink in observers {
				sink(.Interrupted)
			}
		}
	}

	/// Observes the Signal by sending any future events to the given sink. If
	/// the Signal has already terminated, the sink will immediately receive an
	/// `Interrupted` event.
	///
	/// Returns a Disposable which can be used to disconnect the sink. Disposing
	/// of the Disposable will have no effect on the Signal itself.
	public func observe(observer: Observer) -> Disposable? {
		var token: RemovalToken?
<<<<<<< HEAD
		atomicObservers.modify { (var observers) in
			token = observers?.insert(observer)
=======
		atomicObservers.modify { observers in
			guard var observers = observers else { return nil }

			token = observers.insert(sink)
>>>>>>> 579922a8
			return observers
		}

		if let token = token {
			return ActionDisposable {
				atomicObservers.modify { observers in
					guard var observers = observers else { return nil }

					observers.removeValueForToken(token)
					return observers
				}
			}
		} else {
			observer(.Interrupted)
			return nil
		}
	}

	/// Observes the Signal by invoking the given callbacks when events are
	/// received. If the Signal has already terminated, the `interrupted`
	/// callback will be invoked immediately.
	///
	/// Returns a Disposable which can be used to stop the invocation of the
	/// callbacks. Disposing of the Disposable will have no effect on the Signal
	/// itself.
	public func observe(next next: (T -> ())? = nil, error: (E -> ())? = nil, completed: (() -> ())? = nil, interrupted: (() -> ())? = nil) -> Disposable? {
		return observe(Event.sink(next: next, error: error, completed: completed, interrupted: interrupted))
	}
}

public protocol SignalType {
	/// The type of values being sent on the signal
	typealias T
	/// The type of error that can occur on the signal. If errors aren't possible
	/// than `NoError` can be used.
	typealias E: ErrorType

	/// Proxy for the actual signal
	var signal: Signal<T, E> { get }
}

extension Signal: SignalType {
	public var signal: Signal<T, E> {
		return self
	}
}

infix operator |> {
	associativity left

	// Bind tighter than assignment, but looser than everything else.
	precedence 95
}

/// Maps each value in the signal to a new value.
public func map<T, U, E>(transform: T -> U) -> Signal<T, E> -> Signal<U, E> {
	return { $0.map(transform) }
}

extension SignalType {
	public func map<U>(transform: T -> U) -> Signal<U, E> {
		return Signal { observer in
			return self.signal.observe { event in
				observer(event.map(transform))
			}
		}
	}
}

/// Maps errors in the signal to a new error.
public func mapError<T, E, F>(transform: E -> F) -> Signal<T, E> -> Signal<T, F> {
	return { $0.mapError(transform) }
}

extension SignalType {
	public func mapError<F>(transform: E -> F) -> Signal<T, F> {
		return Signal { observer in
			return self.signal.observe { event in
				observer(event.mapError(transform))
			}
		}
	}
}

/// Preserves only the values of the signal that pass the given predicate.
public func filter<T, E>(predicate: T -> Bool) -> Signal<T, E> -> Signal<T, E> {
	return { $0.filter(predicate) }
}

extension SignalType {
	public func filter(predicate: T -> Bool) -> Signal<T, E> {
		return Signal { observer in
			return self.signal.observe { event in
				switch event {
				case let .Next(value):
					if predicate(value) {
						sendNext(observer, value)
					}

				default:
					observer(event)
				}
			}
		}
	}
}

/// Maps values from `signal` and forwards the non-nil ones on the returned signal.
public func filterMap<T, U, E>(transform: T -> U?) -> Signal<T, E> -> Signal<U, E> {
	return { $0.filterMap(transform) }
}

extension SignalType {
	public func filterMap<U>(transform: T -> U?) -> Signal<U, E> {
		return Signal { observer in
			return self.signal.observe { event in
				switch event {
				case let .Next(value):
					transform(value).flatMap { sendNext(observer, $0) }
				case let .Error(error):
					sendError(observer, error)
				case .Completed:
					sendCompleted(observer)
				case .Interrupted:
					sendInterrupted(observer)
				}
			}
		}
	}
}

/// Returns a signal that will yield the first `count` values from the
/// input signal.
public func take<T, E>(count: Int) -> Signal<T, E> -> Signal<T, E> {
	return { $0.take(count) }
}

extension SignalType {
	public func take(count: Int) -> Signal<T, E> {
		precondition(count >= 0)

		return Signal { observer in
			if count == 0 {
				sendCompleted(observer)
				return nil
			}

			var taken = 0

			return self.signal.observe { event in
				switch event {
				case let .Next(value):
					if taken < count {
						taken++
						sendNext(observer, value)
					}

					if taken == count {
						sendCompleted(observer)
					}

				default:
					observer(event)
				}
			}
		}
	}
}

/// A reference type which wraps an array to avoid copying it for performance and
/// memory usage optimization.
private final class CollectState<T> {
	var values: [T] = []

	func append(value: T) -> Self {
		values.append(value)
		return self
	}
}

/// Returns a signal that will yield an array of values when `signal` completes.
public func collect<T, E>(signal: Signal<T, E>) -> Signal<[T], E> {
	return signal.collect()
}

extension SignalType {
	public func collect() -> Signal<[T], E> {
		return signal
			.reduce(CollectState()) { $0.append($1) }
			.map { $0.values }
	}
}

/// Forwards all events onto the given scheduler, instead of whichever
/// scheduler they originally arrived upon.
public func observeOn<T, E>(scheduler: SchedulerType) -> Signal<T, E> -> Signal<T, E> {
	return { $0.observeOn(scheduler) }
}

extension SignalType {
	public func observeOn(scheduler: SchedulerType) -> Signal<T, E> {
		return Signal { observer in
			return self.signal.observe { event in
				scheduler.schedule {
					observer(event)
				}

				return
			}
		}
	}
}

private final class CombineLatestState<T> {
	var latestValue: T?
	var completed = false
}

private func observeWithStates<T, U, E>(signal: Signal<T, E>, _ signalState: CombineLatestState<T>, _ otherState: CombineLatestState<U>, _ lock: NSLock, _ onBothNext: () -> (), _ onError: E -> (), _ onBothCompleted: () -> (), _ onInterrupted: () -> ()) -> Disposable? {
	return signal.observe(next: { value in
		lock.lock()

		signalState.latestValue = value
		if otherState.latestValue != nil {
			onBothNext()
		}

		lock.unlock()
	}, error: onError, completed: {
		lock.lock()

		signalState.completed = true
		if otherState.completed {
			onBothCompleted()
		}

		lock.unlock()
	}, interrupted: onInterrupted)
}

/// Combines the latest value of the receiver with the latest value from
/// the given signal.
///
/// The returned signal will not send a value until both inputs have sent
/// at least one value each. If either signal is interrupted, the returned signal
/// will also be interrupted.
public func combineLatestWith<T, U, E>(otherSignal: Signal<U, E>) -> Signal<T, E> -> Signal<(T, U), E> {
	return { $0.combineLatestWith(otherSignal) }
}

extension SignalType {
	public func combineLatestWith<U>(otherSignal: Signal<U, E>) -> Signal<(T, U), E> {
		return Signal { observer in
			let lock = NSLock()
			lock.name = "org.reactivecocoa.ReactiveCocoa.combineLatestWith"

			let signalState = CombineLatestState<T>()
			let otherState = CombineLatestState<U>()
			
			let onBothNext = { () -> () in
				sendNext(observer, (signalState.latestValue!, otherState.latestValue!))
			}
			
			let onError = { sendError(observer, $0) }
			let onBothCompleted = { sendCompleted(observer) }
			let onInterrupted = { sendInterrupted(observer) }

			let disposable = CompositeDisposable()
			disposable += observeWithStates(self.signal, signalState, otherState, lock, onBothNext, onError, onBothCompleted, onInterrupted)
			disposable += observeWithStates(otherSignal, otherState, signalState, lock, onBothNext, onError, onBothCompleted, onInterrupted)
			
			return disposable
		}
	}
}

/// Delays `Next` and `Completed` events by the given interval, forwarding
/// them on the given scheduler.
///
/// `Error` and `Interrupted` events are always scheduled immediately.
public func delay<T, E>(interval: NSTimeInterval, onScheduler scheduler: DateSchedulerType) -> Signal<T, E> -> Signal<T, E> {
	return { $0.delay(interval, onScheduler: scheduler) }
}

extension SignalType {
	public func delay(interval: NSTimeInterval, onScheduler scheduler: DateSchedulerType) -> Signal<T, E> {
		precondition(interval >= 0)

		return Signal { observer in
			return self.signal.observe { event in
				switch event {
				case .Error, .Interrupted:
					scheduler.schedule {
						observer(event)
					}

				default:
					let date = scheduler.currentDate.dateByAddingTimeInterval(interval)
					scheduler.scheduleAfter(date) {
						observer(event)
					}
				}
			}
		}
	}
}

/// Returns a signal that will skip the first `count` values, then forward
/// everything afterward.
public func skip<T, E>(count: Int) -> Signal<T, E> -> Signal<T, E> {
	return { $0.skip(count) }
}

extension SignalType {
	public func skip(count: Int) -> Signal<T, E> {
		precondition(count >= 0)

		if (count == 0) {
			return signal
		}

		return Signal { observer in
			var skipped = 0

			return self.signal.observe { event in
				switch event {
				case .Next:
					if skipped >= count {
						fallthrough
					} else {
						skipped++
					}

				default:
					observer(event)
				}
			}
		}
	}
}

/// Treats all Events from the input signal as plain values, allowing them to be
/// manipulated just like any other value.
///
/// In other words, this brings Events “into the monad.”
///
/// When a Completed or Error event is received, the resulting signal will send
/// the Event itself and then complete. When an Interrupted event is received,
/// the resulting signal will send the Event itself and then interrupt.
public func materialize<T, E>(signal: Signal<T, E>) -> Signal<Event<T, E>, NoError> {
	return signal.materialize()
}

extension SignalType {
	public func materialize() -> Signal<Event<T, E>, NoError> {
		return Signal { observer in
			return self.signal.observe { event in
				sendNext(observer, event)

				switch event {
				case .Interrupted:
					sendInterrupted(observer)

				case .Completed, .Error:
					sendCompleted(observer)

				case .Next:
					break
				}
			}
		}
	}
}

/// The inverse of materialize(), this will translate a signal of `Event`
/// _values_ into a signal of those events themselves.
public func dematerialize<T, E>(signal: Signal<Event<T, E>, NoError>) -> Signal<T, E> {
	// TODO Currently using dematerialize segfaults the compiler
	// return signal.dematerialize()
	return Signal { observer in
		return signal.observe { event in
			switch event {
			case let .Next(innerEvent):
				observer(innerEvent)

			case .Error:
				fatalError()

			case .Completed:
				sendCompleted(observer)

			case .Interrupted:
				sendInterrupted(observer)
			}
		}
	}
}

extension SignalType where T: EventType, E == NoError {
	public func dematerialize() -> Signal<T.T, T.E> {
		return Signal { _ in nil }
		return Signal { (observer: Event<T.T, T.E>.Sink) in
			return self.signal.observe { event in
				switch event {
				case let .Next(innerEvent):
					observer(innerEvent.event)

				case .Error:
					fatalError()

				case .Completed:
					sendCompleted(observer)

				case .Interrupted:
					sendInterrupted(observer)
				}
			}
		}
	}
}

private struct SampleState<T> {
	var latestValue: T? = nil
	var signalCompleted: Bool = false
	var samplerCompleted: Bool = false
}

/// Forwards the latest value from `signal` whenever `sampler` sends a Next
/// event.
///
/// If `sampler` fires before a value has been observed on `signal`, nothing
/// happens.
///
/// Returns a signal that will send values from `signal`, sampled (possibly
/// multiple times) by `sampler`, then complete once both input signals have
/// completed, or interrupt if either input signal is interrupted.
public func sampleOn<T, E>(sampler: Signal<(), NoError>) -> Signal<T, E> -> Signal<T, E> {
	return { $0.sampleOn(sampler) }
}

extension SignalType {
	public func sampleOn(sampler: Signal<(), NoError>) -> Signal<T, E> {
		return Signal { observer in
			let state = Atomic(SampleState<T>())
			let disposable = CompositeDisposable()

			disposable += self.signal.observe(next: { value in
				state.modify { (var st) in
					st.latestValue = value
					return st
				}

				return
			}, error: { error in
				sendError(observer, error)
			}, completed: {
				let oldState = state.modify { (var st) in
					st.signalCompleted = true
					return st
				}

				if oldState.samplerCompleted {
					sendCompleted(observer)
				}
			}, interrupted: {
				sendInterrupted(observer)
			})

			disposable += sampler.observe(next: { _ in
				if let value = state.value.latestValue {
					sendNext(observer, value)
				}
			}, completed: {
				let oldState = state.modify { (var st) in
					st.samplerCompleted = true
					return st
				}

				if oldState.signalCompleted {
					sendCompleted(observer)
				}
			}, interrupted: {
				sendInterrupted(observer)
			})

			return disposable
		}
	}
}

/// Forwards events from `signal` until `trigger` sends a Next or Completed
/// event, at which point the returned signal will complete.
public func takeUntil<T, E>(trigger: Signal<(), NoError>) -> Signal<T, E> -> Signal<T, E> {
	return { $0.takeUntil(trigger) }
}

extension SignalType {
	public func takeUntil(trigger: Signal<(), NoError>) -> Signal<T, E> {
		return Signal { observer in
			let disposable = CompositeDisposable()
			disposable += self.signal.observe(observer)

			disposable += trigger.observe { event in
				switch event {
				case .Next, .Completed:
					sendCompleted(observer)

				case .Error, .Interrupted:
					break
				}
			}

			return disposable
		}
	}
}

/// Forwards events from `signal` with history: values of the returned signal
/// are a tuple whose first member is the previous value and whose second member
/// is the current value. `initial` is supplied as the first member when `signal`
/// sends its first value.
public func combinePrevious<T, E>(initial: T) -> Signal<T, E> -> Signal<(T, T), E> {
	return { $0.combinePrevious(initial) }
}

extension SignalType {
	public func combinePrevious(initial: T) -> Signal<(T, T), E> {
		return signal.scan((initial, initial)) { previousCombinedValues, newValue in
			return (previousCombinedValues.1, newValue)
		}
	}
}

/// Like `scan`, but sends only the final value and then immediately completes.
public func reduce<T, U, E>(initial: U, _ combine: (U, T) -> U) -> Signal<T, E> -> Signal<U, E> {
	return { $0.reduce(initial, combine) }
}

extension SignalType {
	public func reduce<U>(initial: U, _ combine: (U, T) -> U) -> Signal<U, E> {
		// We need to handle the special case in which `signal` sends no values.
		// We'll do that by sending `initial` on the output signal (before taking
		// the last value).
		let (scannedSignalWithInitialValue, outputSignalObserver) = Signal<U, E>.pipe()
		let outputSignal = scannedSignalWithInitialValue.takeLast(1)

		// Now that we've got takeLast() listening to the piped signal, send that initial value.
		sendNext(outputSignalObserver, initial)

		// Pipe the scanned input signal into the output signal.
		signal.scan(initial, combine).observe(outputSignalObserver)

		return outputSignal
	}
}

/// Aggregates `signal`'s values into a single combined value. When `signal` emits
/// its first value, `combine` is invoked with `initial` as the first argument and
/// that emitted value as the second argument. The result is emitted from the
/// signal returned from `reduce`. That result is then passed to `combine` as the
/// first argument when the next value is emitted, and so on.
public func scan<T, U, E>(initial: U, _ combine: (U, T) -> U) -> Signal<T, E> -> Signal<U, E> {
	return { $0.scan(initial, combine) }
}

extension SignalType {
	public func scan<U>(initial: U, _ combine: (U, T) -> U) -> Signal<U, E> {
		return Signal { observer in
			var accumulator = initial

			return self.signal.observe { event in
				observer(event.map { value in
					accumulator = combine(accumulator, value)
					return accumulator
				})
			}
		}
	}
}

/// Forwards only those values from `signal` which are not duplicates of the
/// immedately preceding value. The first value is always forwarded.
public func skipRepeats<T: Equatable, E>(signal: Signal<T, E>) -> Signal<T, E> {
	return signal.skipRepeats()
}

extension SignalType where T: Equatable {
	public func skipRepeats() -> Signal<T, E> {
		return skipRepeats { $0 == $1 }
	}
}

/// Forwards only those values from `signal` which do not pass `isRepeat` with
/// respect to the previous value. The first value is always forwarded.
public func skipRepeats<T, E>(isRepeat: (T, T) -> Bool) -> Signal<T, E> -> Signal<T, E> {
	return { $0.skipRepeats(isRepeat) }
}

extension SignalType {
	public func skipRepeats(isRepeat: (T, T) -> Bool) -> Signal<T, E> {
		return signal
			.map { Optional($0) }
			.combinePrevious(nil)
			.filter { (a, b) in
				if let a = a, b = b where isRepeat(a, b) {
					return false
				} else {
					return true
				}
			}
			.map { $0.1! }
	}
}

/// Does not forward any values from `signal` until `predicate` returns false,
/// at which point the returned signal behaves exactly like `signal`.
public func skipWhile<T, E>(predicate: T -> Bool) -> Signal<T, E> -> Signal<T, E> {
	return { $0.skipWhile(predicate) }
}

extension SignalType {
	public func skipWhile(predicate: T -> Bool) -> Signal<T, E> {
		return Signal { observer in
			var shouldSkip = true

			return self.signal.observe { event in
				switch event {
				case let .Next(value):
					shouldSkip = shouldSkip && predicate(value)
					if !shouldSkip {
						fallthrough
					}

				default:
					observer(event)
				}
			}
		}
	}
}

/// Forwards events from `signal` until `replacement` begins sending events.
///
/// Returns a signal which passes through `Next`, `Error`, and `Interrupted`
/// events from `signal` until `replacement` sends an event, at which point the
/// returned signal will send that event and switch to passing through events
/// from `replacement` instead, regardless of whether `signal` has sent events
/// already.
public func takeUntilReplacement<T, E>(replacement: Signal<T, E>) -> Signal<T, E> -> Signal<T, E> {
	return { $0.takeUntilReplacement(replacement) }
}

extension SignalType {
	public func takeUntilReplacement(replacement: Signal<T, E>) -> Signal<T, E> {
		return Signal { observer in
			let disposable = CompositeDisposable()

			let signalDisposable = self.signal.observe { event in
				switch event {
				case .Completed:
					break

				case .Next, .Error, .Interrupted:
					observer(event)
				}
			}

			disposable += signalDisposable
			disposable += replacement.observe { event in
				signalDisposable?.dispose()
				observer(event)
			}

			return disposable
		}
	}
}

/// Waits until `signal` completes and then forwards the final `count` values
/// on the returned signal.
public func takeLast<T, E>(count: Int) -> Signal<T, E> -> Signal<T, E> {
	return { $0.takeLast(count) }
}

extension SignalType {
	public func takeLast(count: Int) -> Signal<T, E> {
		return Signal { observer in
			var buffer = [T]()
			buffer.reserveCapacity(count)

			return self.signal.observe(next: { value in
				// To avoid exceeding the reserved capacity of the buffer, we remove then add.
				// Remove elements until we have room to add one more.
				while (buffer.count + 1) > count {
					buffer.removeAtIndex(0)
				}

				buffer.append(value)
			}, error: { error in
				sendError(observer, error)
			}, completed: {
				for bufferedValue in buffer {
					sendNext(observer, bufferedValue)
				}

				sendCompleted(observer)
			}, interrupted: {
				sendInterrupted(observer)
			})
		}
	}
}

/// Forwards any values from `signal` until `predicate` returns false,
/// at which point the returned signal will complete.
public func takeWhile<T, E>(predicate: T -> Bool) -> Signal<T, E> -> Signal<T, E> {
	return { $0.takeWhile(predicate) }
}

extension SignalType {
	public func takeWhile(predicate: T -> Bool) -> Signal<T, E> {
		return Signal { observer in
			return self.signal.observe { event in
				switch event {
				case let .Next(value):
					if predicate(value) {
						fallthrough
					} else {
						sendCompleted(observer)
					}

				default:
					observer(event)
				}
			}
		}
	}
}

private struct ZipState<T> {
	var values: [T] = []
	var completed = false

	var isFinished: Bool {
		return values.isEmpty && completed
	}
}

/// Zips elements of two signals into pairs. The elements of any Nth pair
/// are the Nth elements of the two input signals.
public func zipWith<T, U, E>(otherSignal: Signal<U, E>) -> Signal<T, E> -> Signal<(T, U), E> {
	return { $0.zipWith(otherSignal) }
}

extension SignalType {
	public func zipWith<U>(otherSignal: Signal<U, E>) -> Signal<(T, U), E> {
		return Signal { observer in
			let initialStates: (ZipState<T>, ZipState<U>) = (ZipState(), ZipState())
			let states: Atomic<(ZipState<T>, ZipState<U>)> = Atomic(initialStates)
			let disposable = CompositeDisposable()
			
			let flush = { () -> () in
				var originalStates: (ZipState<T>, ZipState<U>)!
				states.modify { states in
					originalStates = states
					
					var updatedStates = states
					let extractCount = min(states.0.values.count, states.1.values.count)
					
					removeRange(&updatedStates.0.values, 0 ..< extractCount)
					removeRange(&updatedStates.1.values, 0 ..< extractCount)
					return updatedStates
				}
				
				while !originalStates.0.values.isEmpty && !originalStates.1.values.isEmpty {
					let left = originalStates.0.values.removeAtIndex(0)
					let right = originalStates.1.values.removeAtIndex(0)
					sendNext(observer, (left, right))
				}
				
				if originalStates.0.isFinished || originalStates.1.isFinished {
					sendCompleted(observer)
				}
			}
			
			let onError = { sendError(observer, $0) }
			let onInterrupted = { sendInterrupted(observer) }

			disposable += self.signal.observe(next: { value in
				states.modify { (var states) in
					states.0.values.append(value)
					return states
				}
				
				flush()
			}, error: onError, completed: {
				states.modify { (var states) in
					states.0.completed = true
					return states
				}
					
				flush()
			}, interrupted: onInterrupted)
			
			disposable += otherSignal.observe(next: { value in
				states.modify { (var states) in
					states.1.values.append(value)
					return states
				}
				
				flush()
			}, error: onError, completed: {
				states.modify { (var states) in
					states.1.completed = true
					return states
				}
					
				flush()
			}, interrupted: onInterrupted)
			
			return disposable
		}
	}
}

/// Applies `operation` to values from `signal` with `Success`ful results
/// forwarded on the returned signal and `Failure`s sent as `Error` events.
public func attempt<T, E>(operation: T -> Result<(), E>) -> Signal<T, E> -> Signal<T, E> {
	return { $0.attempt(operation) }
}

extension SignalType {
	public func attempt(operation: T -> Result<(), E>) -> Signal<T, E> {
		return signal.attemptMap { value in
			return operation(value).map {
				return value
			}
		}
	}
}

/// Applies `operation` to values from `signal` with `Success`ful results mapped
/// on the returned signal and `Failure`s sent as `Error` events.
public func attemptMap<T, U, E>(operation: T -> Result<U, E>) -> Signal<T, E> -> Signal<U, E> {
	return { $0.attemptMap(operation) }
}

extension SignalType {
	public func attemptMap<U>(operation: T -> Result<U, E>) -> Signal<U, E> {
		return Signal { observer in
			self.signal.observe(next: { value in
				operation(value).analysis(ifSuccess: { value in
					sendNext(observer, value)
				}, ifFailure: { error in
					sendError(observer, error)
				})
			}, error: { error in
				sendError(observer, error)
			}, completed: {
				sendCompleted(observer)
			}, interrupted: {
				sendInterrupted(observer)
			})
		}
	}
}

/// Throttle values sent by the receiver, so that at least `interval`
/// seconds pass between each, then forwards them on the given scheduler.
///
/// If multiple values are received before the interval has elapsed, the
/// latest value is the one that will be passed on.
///
/// If the input signal terminates while a value is being throttled, that value
/// will be discarded and the returned signal will terminate immediately.
public func throttle<T, E>(interval: NSTimeInterval, onScheduler scheduler: DateSchedulerType) -> Signal<T, E> -> Signal<T, E> {
	return { $0.throttle(interval, onScheduler: scheduler) }
}

extension SignalType {
	public func throttle(interval: NSTimeInterval, onScheduler scheduler: DateSchedulerType) -> Signal<T, E> {
		precondition(interval >= 0)

		return Signal { observer in
			let state: Atomic<ThrottleState<T>> = Atomic(ThrottleState())
			let schedulerDisposable = SerialDisposable()

			let disposable = CompositeDisposable()
			disposable.addDisposable(schedulerDisposable)

			disposable += self.signal.observe { event in
				switch event {
				case let .Next(value):
					var scheduleDate: NSDate!
					state.modify { (var state) in
						state.pendingValue = value

						let proposedScheduleDate = state.previousDate?.dateByAddingTimeInterval(interval) ?? scheduler.currentDate
						scheduleDate = proposedScheduleDate.laterDate(scheduler.currentDate)

						return state
					}

					schedulerDisposable.innerDisposable = scheduler.scheduleAfter(scheduleDate) {
						let previousState = state.modify { (var state) in
							if state.pendingValue != nil {
								state.pendingValue = nil
								state.previousDate = scheduleDate
							}

							return state
						}
						
						if let pendingValue = previousState.pendingValue {
							sendNext(observer, pendingValue)
						}
					}

				default:
					schedulerDisposable.innerDisposable = scheduler.schedule {
						observer(event)
					}
				}
			}

			return disposable
		}
	}
}

private struct ThrottleState<T> {
	var previousDate: NSDate? = nil
	var pendingValue: T? = nil
}

/// Combines the values of all the given signals, in the manner described by
/// `combineLatestWith`.
public func combineLatest<A, B, Error>(a: Signal<A, Error>, _ b: Signal<B, Error>) -> Signal<(A, B), Error> {
	return a.combineLatestWith(b)
}

/// Combines the values of all the given signals, in the manner described by
/// `combineLatestWith`.
public func combineLatest<A, B, C, Error>(a: Signal<A, Error>, _ b: Signal<B, Error>, _ c: Signal<C, Error>) -> Signal<(A, B, C), Error> {
	return combineLatest(a, b)
		.combineLatestWith(c)
		.map(repack)
}

/// Combines the values of all the given signals, in the manner described by
/// `combineLatestWith`.
public func combineLatest<A, B, C, D, Error>(a: Signal<A, Error>, _ b: Signal<B, Error>, _ c: Signal<C, Error>, _ d: Signal<D, Error>) -> Signal<(A, B, C, D), Error> {
	return combineLatest(a, b, c)
		.combineLatestWith(d)
		.map(repack)
}

/// Combines the values of all the given signals, in the manner described by
/// `combineLatestWith`.
public func combineLatest<A, B, C, D, E, Error>(a: Signal<A, Error>, _ b: Signal<B, Error>, _ c: Signal<C, Error>, _ d: Signal<D, Error>, _ e: Signal<E, Error>) -> Signal<(A, B, C, D, E), Error> {
	return combineLatest(a, b, c, d)
		.combineLatestWith(e)
		.map(repack)
}

/// Combines the values of all the given signals, in the manner described by
/// `combineLatestWith`.
public func combineLatest<A, B, C, D, E, F, Error>(a: Signal<A, Error>, _ b: Signal<B, Error>, _ c: Signal<C, Error>, _ d: Signal<D, Error>, _ e: Signal<E, Error>, _ f: Signal<F, Error>) -> Signal<(A, B, C, D, E, F), Error> {
	return combineLatest(a, b, c, d, e)
		.combineLatestWith(f)
		.map(repack)
}

/// Combines the values of all the given signals, in the manner described by
/// `combineLatestWith`.
public func combineLatest<A, B, C, D, E, F, G, Error>(a: Signal<A, Error>, _ b: Signal<B, Error>, _ c: Signal<C, Error>, _ d: Signal<D, Error>, _ e: Signal<E, Error>, _ f: Signal<F, Error>, _ g: Signal<G, Error>) -> Signal<(A, B, C, D, E, F, G), Error> {
	return combineLatest(a, b, c, d, e, f)
		.combineLatestWith(g)
		.map(repack)
}

/// Combines the values of all the given signals, in the manner described by
/// `combineLatestWith`.
public func combineLatest<A, B, C, D, E, F, G, H, Error>(a: Signal<A, Error>, _ b: Signal<B, Error>, _ c: Signal<C, Error>, _ d: Signal<D, Error>, _ e: Signal<E, Error>, _ f: Signal<F, Error>, _ g: Signal<G, Error>, _ h: Signal<H, Error>) -> Signal<(A, B, C, D, E, F, G, H), Error> {
	return combineLatest(a, b, c, d, e, f, g)
		.combineLatestWith(h)
		.map(repack)
}

/// Combines the values of all the given signals, in the manner described by
/// `combineLatestWith`.
public func combineLatest<A, B, C, D, E, F, G, H, I, Error>(a: Signal<A, Error>, _ b: Signal<B, Error>, _ c: Signal<C, Error>, _ d: Signal<D, Error>, _ e: Signal<E, Error>, _ f: Signal<F, Error>, _ g: Signal<G, Error>, _ h: Signal<H, Error>, _ i: Signal<I, Error>) -> Signal<(A, B, C, D, E, F, G, H, I), Error> {
	return combineLatest(a, b, c, d, e, f, g, h)
		.combineLatestWith(i)
		.map(repack)
}

/// Combines the values of all the given signals, in the manner described by
/// `combineLatestWith`.
public func combineLatest<A, B, C, D, E, F, G, H, I, J, Error>(a: Signal<A, Error>, _ b: Signal<B, Error>, _ c: Signal<C, Error>, _ d: Signal<D, Error>, _ e: Signal<E, Error>, _ f: Signal<F, Error>, _ g: Signal<G, Error>, _ h: Signal<H, Error>, _ i: Signal<I, Error>, _ j: Signal<J, Error>) -> Signal<(A, B, C, D, E, F, G, H, I, J), Error> {
	return combineLatest(a, b, c, d, e, f, g, h, i)
		.combineLatestWith(j)
		.map(repack)
}

/// Combines the values of all the given signals, in the manner described by
/// `combineLatestWith`. No events will be sent if the sequence is empty.
public func combineLatest<S: SequenceType, T, Error where S.Generator.Element == Signal<T, Error>>(signals: S) -> Signal<[T], Error> {
	var generator = signals.generate()
	if let first = generator.next() {
		let initial = first.map { [$0] }
		return GeneratorSequence(generator).reduce(initial) { signal, next in
			signal.combineLatestWith(next).map { $0.0 + [$0.1] }
		}
	}
	
	return .never
}

/// Zips the values of all the given signals, in the manner described by
/// `zipWith`.
public func zip<A, B, Error>(a: Signal<A, Error>, _ b: Signal<B, Error>) -> Signal<(A, B), Error> {
	return a.zipWith(b)
}

/// Zips the values of all the given signals, in the manner described by
/// `zipWith`.
public func zip<A, B, C, Error>(a: Signal<A, Error>, _ b: Signal<B, Error>, _ c: Signal<C, Error>) -> Signal<(A, B, C), Error> {
	return zip(a, b)
		.zipWith(c)
		.map(repack)
}

/// Zips the values of all the given signals, in the manner described by
/// `zipWith`.
public func zip<A, B, C, D, Error>(a: Signal<A, Error>, _ b: Signal<B, Error>, _ c: Signal<C, Error>, _ d: Signal<D, Error>) -> Signal<(A, B, C, D), Error> {
	return zip(a, b, c)
		.zipWith(d)
		.map(repack)
}

/// Zips the values of all the given signals, in the manner described by
/// `zipWith`.
public func zip<A, B, C, D, E, Error>(a: Signal<A, Error>, _ b: Signal<B, Error>, _ c: Signal<C, Error>, _ d: Signal<D, Error>, _ e: Signal<E, Error>) -> Signal<(A, B, C, D, E), Error> {
	return zip(a, b, c, d)
		.zipWith(e)
		.map(repack)
}

/// Zips the values of all the given signals, in the manner described by
/// `zipWith`.
public func zip<A, B, C, D, E, F, Error>(a: Signal<A, Error>, _ b: Signal<B, Error>, _ c: Signal<C, Error>, _ d: Signal<D, Error>, _ e: Signal<E, Error>, _ f: Signal<F, Error>) -> Signal<(A, B, C, D, E, F), Error> {
	return zip(a, b, c, d, e)
		.zipWith(f)
		.map(repack)
}

/// Zips the values of all the given signals, in the manner described by
/// `zipWith`.
public func zip<A, B, C, D, E, F, G, Error>(a: Signal<A, Error>, _ b: Signal<B, Error>, _ c: Signal<C, Error>, _ d: Signal<D, Error>, _ e: Signal<E, Error>, _ f: Signal<F, Error>, _ g: Signal<G, Error>) -> Signal<(A, B, C, D, E, F, G), Error> {
	return zip(a, b, c, d, e, f)
		.zipWith(g)
		.map(repack)
}

/// Zips the values of all the given signals, in the manner described by
/// `zipWith`.
public func zip<A, B, C, D, E, F, G, H, Error>(a: Signal<A, Error>, _ b: Signal<B, Error>, _ c: Signal<C, Error>, _ d: Signal<D, Error>, _ e: Signal<E, Error>, _ f: Signal<F, Error>, _ g: Signal<G, Error>, _ h: Signal<H, Error>) -> Signal<(A, B, C, D, E, F, G, H), Error> {
	return zip(a, b, c, d, e, f, g)
		.zipWith(h)
		.map(repack)
}

/// Zips the values of all the given signals, in the manner described by
/// `zipWith`.
public func zip<A, B, C, D, E, F, G, H, I, Error>(a: Signal<A, Error>, _ b: Signal<B, Error>, _ c: Signal<C, Error>, _ d: Signal<D, Error>, _ e: Signal<E, Error>, _ f: Signal<F, Error>, _ g: Signal<G, Error>, _ h: Signal<H, Error>, _ i: Signal<I, Error>) -> Signal<(A, B, C, D, E, F, G, H, I), Error> {
	return zip(a, b, c, d, e, f, g, h)
		.zipWith(i)
		.map(repack)
}

/// Zips the values of all the given signals, in the manner described by
/// `zipWith`.
public func zip<A, B, C, D, E, F, G, H, I, J, Error>(a: Signal<A, Error>, _ b: Signal<B, Error>, _ c: Signal<C, Error>, _ d: Signal<D, Error>, _ e: Signal<E, Error>, _ f: Signal<F, Error>, _ g: Signal<G, Error>, _ h: Signal<H, Error>, _ i: Signal<I, Error>, _ j: Signal<J, Error>) -> Signal<(A, B, C, D, E, F, G, H, I, J), Error> {
	return zip(a, b, c, d, e, f, g, h, i)
		.zipWith(j)
		.map(repack)
}

/// Zips the values of all the given signals, in the manner described by
/// `zipWith`. No events will be sent if the sequence is empty.
// TODO
public func zip<S: SequenceType, T, Error where S.Generator.Element == Signal<T, Error>>(signals: S) -> Signal<[T], Error> {
	var generator = signals.generate()
	if let first = generator.next() {
		let initial = first.map { [$0] }
		return GeneratorSequence(generator).reduce(initial) { signal, next in
			signal.zipWith(next).map { $0.0 + [$0.1] }
		}
	}
	
	return Signal.never
}

/// Forwards events from `signal` until `interval`. Then if signal isn't completed yet,
/// errors with `error` on `scheduler`.
///
/// If the interval is 0, the timeout will be scheduled immediately. The signal
/// must complete synchronously (or on a faster scheduler) to avoid the timeout.
public func timeoutWithError<T, E>(error: E, afterInterval interval: NSTimeInterval, onScheduler scheduler: DateSchedulerType) -> Signal<T, E> -> Signal<T, E> {
	return { $0.timeoutWithError(error, afterInterval: interval, onScheduler: scheduler) }
}

extension SignalType {
	public func timeoutWithError(error: E, afterInterval interval: NSTimeInterval, onScheduler scheduler: DateSchedulerType) -> Signal<T, E> {
		precondition(interval >= 0)

		return Signal { observer in
			let disposable = CompositeDisposable()
			let date = scheduler.currentDate.dateByAddingTimeInterval(interval)

			disposable += scheduler.scheduleAfter(date) {
				sendError(observer, error)
			}

			disposable += self.signal.observe(observer)
			return disposable
		}
	}
}

/// Promotes a signal that does not generate errors into one that can.
///
/// This does not actually cause errors to be generated for the given signal,
/// but makes it easier to combine with other signals that may error; for
/// example, with operators like `combineLatestWith`, `zipWith`, `flatten`, etc.
public func promoteErrors<T, E: ErrorType>(_: E.Type) -> Signal<T, NoError> -> Signal<T, E> {
	return { $0.promoteErrors() }
}

extension SignalType where E == NoError {
	public func promoteErrors<F: ErrorType>() -> Signal<T, F> {
		return Signal { observer in
			return self.signal.observe(next: { value in
				sendNext(observer, value)
			}, completed: {
				sendCompleted(observer)
			}, interrupted: {
				sendInterrupted(observer)
			})
		}
	}
}<|MERGE_RESOLUTION|>--- conflicted
+++ resolved
@@ -119,15 +119,10 @@
 	/// of the Disposable will have no effect on the Signal itself.
 	public func observe(observer: Observer) -> Disposable? {
 		var token: RemovalToken?
-<<<<<<< HEAD
-		atomicObservers.modify { (var observers) in
-			token = observers?.insert(observer)
-=======
 		atomicObservers.modify { observers in
 			guard var observers = observers else { return nil }
 
-			token = observers.insert(sink)
->>>>>>> 579922a8
+			token = observers.insert(observer)
 			return observers
 		}
 
