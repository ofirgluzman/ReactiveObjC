//
//  ColdSignal.swift
//  ReactiveCocoa
//
//  Created by Justin Spahr-Summers on 2014-06-25.
//  Copyright (c) 2014 GitHub. All rights reserved.
//

import LlamaKit

/// A stream that will begin generating Events when a sink is attached, possibly
/// performing some side effects in the process. Events are pushed to the sink
/// as they are generated.
///
/// A corollary to this is that different sinks may see a different timing of
/// Events, or even a different version of events altogether.
///
/// Cold signals, once started, do not need to be retained in order to receive
/// events. See the documentation for startWithSink() or start() for more
/// information.
public struct ColdSignal<T> {
	/// The type of value that will be sent to any sink which attaches to this
	/// signal.
	public typealias Element = Event<T>

	/// A closure which implements the behavior for a ColdSignal.
	public typealias Generator = (SinkOf<Element>, CompositeDisposable) -> ()

	/// The file in which this signal was defined, if known.
	internal let file: String?

	/// The function in which this signal was defined, if known.
	internal let function: String?

	/// The line number upon which this signal was defined, if known.
	internal let line: Int?

	private let generator: Generator

	/// Initializes a signal that will run the given action each time the signal
	/// is started.
	public init(_ generator: Generator, file: String = __FILE__, line: Int = __LINE__, function: String = __FUNCTION__) {
		self.generator = generator
		self.file = file
		self.line = line
		self.function = function
	}

	internal init(file: String, line: Int, function: String, generator: Generator) {
		self.init(generator, file: file, line: line, function: function)
	}

	/// Runs the given closure with a new disposable, then starts producing
	/// events for the returned sink, performing any side effects embedded
	/// within the ColdSignal.
	///
	/// The disposable given to the closure will cancel the work associated with
	/// event production, and prevent any further events from being sent.
	///
	/// Once the signal has been started, there is no need to maintain a
	/// reference to it. The signal will continue to do work until it sends a
	/// Completed or Error event, or the returned Disposable is explicitly
	/// disposed.
	///
	/// Returns the disposable which was given to the closure.
	public func startWithSink(sinkCreator: Disposable -> SinkOf<Element>) -> Disposable {
		let disposable = CompositeDisposable()
		var innerSink: SinkOf<Element>? = sinkCreator(disposable)

		// Skip all generation work if the disposable was already used.
		if disposable.disposed {
			return disposable
		}

		let queue = dispatch_queue_create("org.reactivecocoa.ReactiveCocoa.ColdSignal.startWithSink", DISPATCH_QUEUE_SERIAL)
		disposable.addDisposable {
			// This is redundant with the behavior of the outer sink below for a
			// terminating event, but this ensures that we properly handle
			// simple cancellation as well.
			dispatch_async(queue) {
				innerSink = nil
			}
		}

		let outerSink = SinkOf<Element> { event in
			dispatch_sync(queue) {
				if disposable.disposed {
					return
				}

				if event.isTerminating {
					disposable.dispose()
				}

				// This variable should only be nil after disposal (which occurs
				// upon our current queue), so there's no situation in which
				// this should be nil here.
				innerSink!.put(event)
			}
		}

		generator(outerSink, disposable)
		return disposable
	}

	/// Starts producing events, performing any side effects embedded within the
	/// ColdSignal, and invoking the given handlers for each kind of event
	/// generated.
	///
	/// Once the signal has been started, there is no need to maintain a
	/// reference to it. The signal will continue to do work until it sends a
	/// Completed or Error event, or the returned Disposable is explicitly
	/// disposed.
	///
	/// Returns a disposable that will cancel the work associated with event
	/// production, and prevent any further events from being sent.
	public func start(next: T -> () = doNothing, error: NSError -> () = doNothing, completed: () -> () = doNothing) -> Disposable {
		return startWithSink { _ in Event.sink(next: next, error: error, completed: completed) }
	}
}

/// Convenience constructors.
extension ColdSignal {
	/// Executes the given action whenever the returned signal is started, then
	/// forwards all events from the generated signal.
	public static func lazy(action: () -> ColdSignal) -> ColdSignal {
		return ColdSignal { (sink, disposable) in
			if !disposable.disposed {
				action().startWithSink { innerDisposable in
					disposable.addDisposable(innerDisposable)
					return sink
				}
			}
		}
	}

	/// Creates a signal that will immediately complete.
	public static func empty() -> ColdSignal {
		return ColdSignal { (sink, _) in
			sendCompleted(sink)
		}
	}

	/// Creates a signal that will immediately yield a single value then
	/// complete.
	public static func single(value: T) -> ColdSignal {
		return ColdSignal { (sink, _) in
			sendNext(sink, value)
			sendCompleted(sink)
		}
	}

	/// Creates a signal that will immediately generate an error.
	public static func error(error: NSError) -> ColdSignal {
		return ColdSignal { (sink, _) in
			sendError(sink, error)
		}
	}

	/// Creates a signal that will never send any events.
	public static func never() -> ColdSignal {
		return ColdSignal { _ in () }
	}

	/// Creates a signal that will iterate over the given sequence whenever a
	/// sink is attached.
	///
	/// If the signal will be consumed multiple times, the given sequence must
	/// be multi-pass (i.e., support obtaining and using multiple generators).
	public static func fromValues<S: SequenceType where S.Generator.Element == T>(values: S) -> ColdSignal {
		return ColdSignal { (sink, disposable) in
			var generator = values.generate()

			while let value: T = generator.next() {
				sendNext(sink, value)

				if disposable.disposed {
					return
				}
			}

			sendCompleted(sink)
		}
	}

	/// Creates a signal that will yield events equivalent to the given Result.
	///
	/// Returns a signal that will send one value then complete, or error.
	public static func fromResult(result: Result<T>) -> ColdSignal {
		switch result {
		case let .Success(value):
			return .single(value.unbox)

		case let .Failure(error):
			return .error(error)
		}
	}

	/// Creates a signal that will execute the given closure when started, then
	/// yield the resulting value upon success, or the error upon failure.
	public static func try(f: () -> Result<T>) -> ColdSignal {
		return lazy { .fromResult(f()) }
	}

	/// Creates a signal that will execute the given closure when started, then
	/// yield the non-nil value upon success, or the error upon `nil`.
	public static func try(f: NSErrorPointer -> T?) -> ColdSignal {
		return try {
			var error: NSError?
			if let value = f(&error) {
				return success(value)
			} else {
				return failure(error ?? RACError.Empty.error)
			}
		}
	}
}

/// Transformative operators.
extension ColdSignal {
	/// Maps over the elements of the signal, accumulating a state along the
	/// way.
	///
	/// This is meant as a primitive operator from which more complex operators
	/// can be built.
	///
	/// Yielding a `nil` state at any point will stop evaluation of the original
	/// signal, and dispose of it.
	///
	/// Returns a signal of the mapped values.
	public func mapAccumulate<State, U>(#initialState: State, _ f: (State, T) -> (State?, U)) -> ColdSignal<U> {
		return ColdSignal<U> { (sink, disposable) in
			let state = Atomic(initialState)

			self.startWithSink { selfDisposable in
				disposable.addDisposable(selfDisposable)

				return Event.sink(next: { value in
					let (maybeState, newValue) = f(state.value, value)
					sendNext(sink, newValue)

					if let s = maybeState {
						state.value = s
					} else {
						sendCompleted(sink)
					}
				}, error: { error in
					sendError(sink, error)
				}, completed: {
					sendCompleted(sink)
				})
			}

			return ()
		}
	}

	/// Maps each value in the stream to a new value.
	public func map<U>(f: T -> U) -> ColdSignal<U> {
		return mapAccumulate(initialState: ()) { (_, value) in
			return ((), f(value))
		}
	}

	/// Preserves only the values of the signal that pass the given predicate.
	public func filter(predicate: T -> Bool) -> ColdSignal {
		return mergeMap { value -> ColdSignal in
			if predicate(value) {
				return .single(value)
			} else {
				return .empty()
			}
		}
	}

	/// Combines all the values in the stream, forwarding the result of each
	/// intermediate combination step.
	public func scan<U>(#initial: U, _ f: (U, T) -> U) -> ColdSignal<U> {
		return mapAccumulate(initialState: initial) { (previous, current) in
			let mapped = f(previous, current)
			return (mapped, mapped)
		}
	}

	/// Combines all of the values in the stream.
	///
	/// Returns a signal which will send the single, aggregated value when
	/// the receiver completes.
	public func reduce<U>(#initial: U, _ f: (U, T) -> U) -> ColdSignal<U> {
		let scanned = scan(initial: initial, f)

		return ColdSignal<U>.single(initial)
			.concat(scanned)
			.takeLast(1)
	}

	/// Combines each value from the signal with its preceding value, starting
	/// with `initialValue`.
	public func combinePrevious(#initial: T) -> ColdSignal<(T, T)> {
		return mapAccumulate(initialState: initial) { (previous, current) in
			return (current, (previous, current))
		}
	}

	/// Returns a signal that will skip the first `count` values from the
	/// receiver, then forward everything afterward.
	public func skip(count: Int) -> ColdSignal {
		precondition(count >= 0)

		if (count == 0) {
			return self
		}

		return self
			.mapAccumulate(initialState: 0) { (n, value) in
				if n >= count {
					return (count, .single(value))
				} else {
					return (n + 1, .empty())
				}
			}
			.merge(identity)
	}

	/// Skips all consecutive, repeating values in the signal, forwarding only
	/// the first occurrence.
	///
	/// evidence - Used to prove to the typechecker that the receiver contains
	///            values which are `Equatable`. Simply pass in the `identity`
	///            function.
	public func skipRepeats<U: Equatable>(evidence: ColdSignal -> ColdSignal<U>) -> ColdSignal<U> {
		return evidence(self).skipRepeats { $0 == $1 }
	}

	/// Skips all consecutive, repeating values in the signal, forwarding only
	/// the first occurrence.
	///
	/// isEqual - Used to determine whether two values are equal. The `==`
	///           function will work in most cases.
	public func skipRepeats(isEqual: (T, T) -> Bool) -> ColdSignal<T> {
		return mapAccumulate(initialState: nil) { (maybePrevious: T?, current: T) -> (T??, ColdSignal<T>) in
				if let previous = maybePrevious {
					if isEqual(current, previous) {
						return (current, .empty())
					}
				}

				return (current, .single(current))
			}
			.merge(identity)
	}

	/// Returns a signal that will skip values from the receiver while `pred`
	/// remains `true`, then forward everything afterward.
	public func skipWhile(predicate: T -> Bool) -> ColdSignal {
		return self
			.mapAccumulate(initialState: true) { (skipping, value) in
				if !skipping || !predicate(value) {
					return (false, .single(value))
				} else {
					return (true, .empty())
				}
			}
			.merge(identity)
	}

	/// Returns a signal that will yield the first `count` values from the
	/// receiver.
	public func take(count: Int) -> ColdSignal {
		precondition(count >= 0)

		if count == 0 {
			return .empty()
		}

		return mapAccumulate(initialState: 0) { (n, value) in
			let newN: Int? = (n + 1 < count ? n + 1 : nil)
			return (newN, value)
		}
	}

	/// Waits for the receiver to complete successfully, then forwards only the
	/// last `count` values.
	public func takeLast(count: Int) -> ColdSignal {
		precondition(count >= 0)

		if count == 0 {
			return filter { _ in false }
		}

		return ColdSignal { (sink, disposable) in
			let values: Atomic<[T]> = Atomic([])

			self.startWithSink { selfDisposable in
				disposable.addDisposable(selfDisposable)

				return Event.sink(next: { value in
					values.modify { (var arr) in
						arr.append(value)
						while arr.count > count {
							arr.removeAtIndex(0)
						}

						return arr
					}

					return ()
				}, error: { error in
					sendError(sink, error)
				}, completed: {
					for v in values.value {
						sendNext(sink, v)
					}

					sendCompleted(sink)
				})
			}
		}
	}

	/// Forwards all events from the receiver, until `trigger` fires, at which
	/// point the returned signal will complete.
	public func takeUntil(trigger: HotSignal<()>) -> ColdSignal {
		let disposable = CompositeDisposable()
		let triggerDisposable = trigger.observe { _ in
			disposable.dispose()
		}

		disposable.addDisposable(triggerDisposable)

		return ColdSignal { (sink, sinkDisposable) in
			// Automatically complete the returned signal when the trigger
			// fires.
			let completingDisposable = ActionDisposable {
				sendCompleted(sink)
			}

			let completingHandle = disposable.addDisposable(completingDisposable)

			self.startWithSink { selfDisposable in
				sinkDisposable.addDisposable {
					selfDisposable.dispose()

					// When the signal terminates, make sure to remove our
					// unique disposable from `disposable`, to avoid infinite
					// memory growth.
					completingHandle.remove()
				}

				return sink
			}
		}
	}

	/// Returns a signal that will yield values from the receiver while
	/// `predicate` remains `true`.
	public func takeWhile(predicate: T -> Bool) -> ColdSignal {
		return self
			.mapAccumulate(initialState: true) { (taking, value) in
				if taking && predicate(value) {
					return (true, .single(value))
				} else {
					return (nil, .empty())
				}
			}
			.merge(identity)
	}

	/// Yields all events on the given scheduler, instead of whichever
	/// scheduler they originally arrived upon.
	public func deliverOn(scheduler: SchedulerType) -> ColdSignal {
		return ColdSignal { (sink, disposable) in
			self.startWithSink { selfDisposable in
				disposable.addDisposable(selfDisposable)

				return SinkOf { event in
					scheduler.schedule { sink.put(event) }
					return ()
				}
			}

			return ()
		}
	}

	/// Performs the work of event production on the given Scheduler.
	///
	/// This implies that any side effects embedded in the receiver will be
	/// performed on the given scheduler as well.
	///
	/// Values may still be sent upon other schedulers—this merely affects how
	/// the `start` method is invoked.
	public func evaluateOn(scheduler: SchedulerType) -> ColdSignal {
		return ColdSignal { (sink, disposable) in
			let schedulerDisposable = scheduler.schedule {
				self.startWithSink { selfDisposable in
					disposable.addDisposable(selfDisposable)
					return sink
				}

				return ()
			}

			disposable.addDisposable(schedulerDisposable)
		}
	}

	/// Delays `Next` and `Completed` events by the given interval, forwarding
	/// them on the given scheduler.
	///
	/// `Error` events are always scheduled immediately.
	public func delay(interval: NSTimeInterval, onScheduler scheduler: DateSchedulerType) -> ColdSignal {
		precondition(interval >= 0)

		return ColdSignal { (sink, disposable) in
			self.startWithSink { selfDisposable in
				disposable.addDisposable(selfDisposable)

				return SinkOf { event in
					switch event {
					case .Error:
						scheduler.schedule {
							sink.put(event)
						}

					default:
						let date = scheduler.currentDate.dateByAddingTimeInterval(interval)
						scheduler.scheduleAfter(date) {
							sink.put(event)
						}
					}
				}
			}

			return ()
		}
	}

	/// Yields `error` after the given interval if the receiver has not yet
	/// completed by that point.
	public func timeoutWithError(error: NSError, afterInterval interval: NSTimeInterval, onScheduler scheduler: DateSchedulerType) -> ColdSignal {
		precondition(interval >= 0)

		return ColdSignal { (sink, disposable) in
			let date = scheduler.currentDate.dateByAddingTimeInterval(interval)
			let timeoutDisposable = scheduler.scheduleAfter(date) {
				sendError(sink, error)
			}

			disposable.addDisposable(timeoutDisposable)

			self.startWithSink { selfDisposable in
				disposable.addDisposable(selfDisposable)
				return sink
			}

			return ()
		}
	}

	/// Injects side effects to be performed upon the specified signal events.
	public func on(started: () -> () = doNothing, event: Event<T> -> () = doNothing, next: T -> () = doNothing, error: NSError -> () = doNothing, completed: () -> () = doNothing, terminated: () -> () = doNothing, disposed: () -> () = doNothing) -> ColdSignal {
		return ColdSignal { (sink, disposable) in
			started()
			disposable.addDisposable(disposed)

			self.startWithSink { selfDisposable in
				disposable.addDisposable(selfDisposable)

				return SinkOf { receivedEvent in
					event(receivedEvent)

					switch receivedEvent {
					case let .Next(value):
						next(value.unbox)

					case let .Error(err):
						error(err)
						terminated()

					case .Completed:
						completed()
						terminated()
					}

					sink.put(receivedEvent)
				}
			}

			return ()
		}
	}

	/// Performs the given action upon each value in the receiver, bailing out
	/// with an error if it returns `false`.
	public func try(f: (T, NSErrorPointer) -> Bool) -> ColdSignal {
		return tryMap { (value, error) in f(value, error) ? value : nil }
	}

	/// Performs the given action upon each value in the receiver, bailing out
	/// if the returned Result is an error.
	public func try(f: T -> Result<()>) -> ColdSignal {
		return tryMap { value -> Result<T> in
			return f(value).map { _ in value }
		}
	}

	/// Attempts to map each value in the receiver, bailing out with an error if
	/// a given mapping is `nil`.
	public func tryMap<U>(f: (T, NSErrorPointer) -> U?) -> ColdSignal<U> {
		return tryMap { value -> Result<U> in
			var error: NSError?
			let maybeValue = f(value, &error)

			if let v = maybeValue {
				return .Success(Box(v))
			} else {
				return .Failure(error.orDefault(RACError.Empty.error))
			}
		}
	}

	/// Attempts to map each value in the receiver, bailing out with an error if
	/// a given mapping fails.
	public func tryMap<U>(f: T -> Result<U>) -> ColdSignal<U> {
		return mergeMap { value in
			let result = f(value)
			return .fromResult(result)
		}
	}

	/// Switches to a new signal when an error occurs.
	public func catch(handler: NSError -> ColdSignal) -> ColdSignal {
		return ColdSignal { (sink, disposable) in
			let serialDisposable = SerialDisposable()
			disposable.addDisposable(serialDisposable)

			self.startWithSink { selfDisposable in
				serialDisposable.innerDisposable = selfDisposable

				return SinkOf<Element> { event in
					switch event {
					case let .Error(error):
						handler(error).startWithSink { handlerDisposable in
							serialDisposable.innerDisposable = handlerDisposable
							return sink
						}

					default:
						sink.put(event)
					}
				}
			}
		}
	}

	/// Brings all signal Events into the monad, allowing them to be manipulated
	/// just like any other value.
	public func materialize() -> ColdSignal<Event<T>> {
		return ColdSignal<Event<T>> { (sink, disposable) in
			self.startWithSink { selfDisposable in
				disposable.addDisposable(selfDisposable)

				return SinkOf { event in
					sendNext(sink, event)

					if event.isTerminating {
						sendCompleted(sink)
					}
				}
			}

			return ()
		}
	}

	/// The inverse of `materialize`, this will translate a signal of `Event`
	/// _values_ into a signal of those events themselves.
	///
	/// evidence - Used to prove to the typechecker that the receiver contains
	///            `Event`s. Simply pass in the `identity` function.
	public func dematerialize<U>(evidence: ColdSignal -> ColdSignal<Event<U>>) -> ColdSignal<U> {
		return ColdSignal<U> { (sink, disposable) in
			evidence(self).startWithSink { selfDisposable in
				disposable.addDisposable(selfDisposable)

				return Event.sink(next: { event in
					sink.put(event)
				}, error: { error in
					sendError(sink, error)
				}, completed: {
					sendCompleted(sink)
				})
			}

			return ()
		}
	}
}

/// Methods for combining multiple signals.
extension ColdSignal {
	private func startWithStates<U>(disposable: CompositeDisposable, _ selfState: CombineLatestState<T>, _ otherState: CombineLatestState<U>, queue: dispatch_queue_t, onBothNext: () -> (), onError: NSError -> (), onBothCompleted: () -> ()) {
		startWithSink { selfDisposable in
			disposable.addDisposable(selfDisposable)

			return Event.sink(next: { value in
				dispatch_sync(queue) {
					selfState.latestValue = value
					if otherState.latestValue == nil {
						return
					}

					onBothNext()
				}
			}, error: onError, completed: {
				dispatch_sync(queue) {
					selfState.completed = true
					if otherState.completed {
						onBothCompleted()
					}
				}
			})
		}
	}

	/// Combines the latest value of the receiver with the latest value from
	/// the given signal.
	///
	/// The returned signal will not send a value until both inputs have sent
	/// at least one value each.
	public func combineLatestWith<U>(signal: ColdSignal<U>) -> ColdSignal<(T, U)> {
		return ColdSignal<(T, U)> { (sink, disposable) in
			let queue = dispatch_queue_create("org.reactivecocoa.ReactiveCocoa.ColdSignal.combineLatestWith", DISPATCH_QUEUE_SERIAL)
			let selfState = CombineLatestState<T>()
			let otherState = CombineLatestState<U>()

			let onBothNext = { () -> () in
				let combined = (selfState.latestValue!, otherState.latestValue!)
				sendNext(sink, combined)
			}

			let onError = { sendError(sink, $0) }
			let onBothCompleted = { sendCompleted(sink) }

			self.startWithStates(disposable, selfState, otherState, queue: queue, onBothNext: onBothNext, onError: onError, onBothCompleted: onBothCompleted)
			signal.startWithStates(disposable, otherState, selfState, queue: queue, onBothNext: onBothNext, onError: onError, onBothCompleted: onBothCompleted)
		}
	}

	/// Zips elements of two signals into pairs. The elements of any Nth pair
	/// are the Nth elements of the two input signals.
	///
	/// The returned signal will complete as soon as one of the signals has
	/// completed, and all pairs up until that point have been sent.
	public func zipWith<U>(signal: ColdSignal<U>) -> ColdSignal<(T, U)> {
		return ColdSignal<(T, U)> { (sink, disposable) in
			let queue = dispatch_queue_create("org.reactivecocoa.ReactiveCocoa.ColdSignal.zipWith", DISPATCH_QUEUE_SERIAL)
			let selfState = ZipState<T>()
			let otherState = ZipState<U>()

			let flushEvents: () -> () = {
				while !selfState.values.isEmpty && !otherState.values.isEmpty {
					let pair = (selfState.values[0], otherState.values[0])
					selfState.values.removeAtIndex(0)
					otherState.values.removeAtIndex(0)

					sendNext(sink, pair)
				}

				if (selfState.completed && selfState.values.isEmpty) || (otherState.completed && otherState.values.isEmpty) {
					sendCompleted(sink)
				}
			}

			self.startWithSink { selfDisposable in
				disposable.addDisposable(selfDisposable)

				return Event.sink(next: { value in
					dispatch_sync(queue) {
						selfState.values.append(value)
						flushEvents()
					}
				}, error: { error in
					sendError(sink, error)
				}, completed: {
					dispatch_sync(queue) {
						selfState.completed = true
						flushEvents()
					}
				})
			}

			signal.startWithSink { signalDisposable in
				disposable.addDisposable(signalDisposable)

				return Event.sink(next: { value in
					dispatch_sync(queue) {
						otherState.values.append(value)
						flushEvents()
					}
				}, error: { error in
					sendError(sink, error)
				}, completed: {
					dispatch_sync(queue) {
						otherState.completed = true
						flushEvents()
					}
				})
			}
		}
	}

	/// Merges a ColdSignal of ColdSignals down into a single ColdSignal, biased toward the
	/// signals added earlier.
	///
	/// evidence - Used to prove to the typechecker that the receiver is
	///            a signal of signals. Simply pass in the `identity` function.
	///
	/// Returns a signal that will forward events from the original signals
	/// as they arrive.
	public func merge<U>(evidence: ColdSignal -> ColdSignal<ColdSignal<U>>) -> ColdSignal<U> {
		return ColdSignal<U> { (sink, disposable) in
			let inFlight = Atomic(1)

			let decrementInFlight: () -> () = {
				let orig = inFlight.modify { $0 - 1 }
				if orig == 1 {
					sendCompleted(sink)
				}
			}

			evidence(self).startWithSink { selfDisposable in
				disposable.addDisposable(selfDisposable)

				return Event.sink(next: { signal in
					signal.startWithSink { signalDisposable in
						inFlight.modify { $0 + 1 }

						let signalHandle = disposable.addDisposable(signalDisposable)

						return SinkOf { event in
							if event.isTerminating {
								signalHandle.remove()
							}

							switch event {
							case .Completed:
								decrementInFlight()

							default:
								sink.put(event)
							}
						}
					}

					return ()
				}, error: { error in
					sendError(sink, error)
				}, completed: {
					decrementInFlight()
				})
			}

			return ()
		}
	}

	/// Maps each value that the receiver sends to a new signal, then merges the
	/// resulting signals together.
	///
	/// This is equivalent to map() followed by merge().
	///
	/// Returns a signal that will forward changes from all mapped signals as
	/// they arrive.
	public func mergeMap<U>(f: T -> ColdSignal<U>) -> ColdSignal<U> {
		return map(f).merge(identity)
	}

	/// Switches on a signal of signal, forwarding events from the
	/// latest inner signal.
	///
	/// evidence - Used to prove to the typechecker that the receiver is
	///            a signal of signals. Simply pass in the `identity` function.
	///
	/// Returns a signal that will forward events only from the latest
	/// signal sent upon the receiver.
	public func switchToLatest<U>(evidence: ColdSignal -> ColdSignal<ColdSignal<U>>) -> ColdSignal<U> {
		return ColdSignal<U> { (sink, disposable) in
			let selfCompleted = Atomic(false)
			let latestCompleted = Atomic(false)

			let completeIfNecessary: () -> () = {
				if selfCompleted.value && latestCompleted.value {
					sendCompleted(sink)
				}
			}

			let latestDisposable = SerialDisposable()
			disposable.addDisposable(latestDisposable)

			evidence(self).startWithSink { selfDisposable in
				disposable.addDisposable(selfDisposable)

				return Event.sink(next: { signal in
					latestDisposable.innerDisposable = nil
					latestCompleted.value = false

					signal.startWithSink { signalDisposable in
						latestDisposable.innerDisposable = signalDisposable

						return SinkOf { innerEvent in
							switch innerEvent {
							case .Completed:
								latestCompleted.value = true
								completeIfNecessary()

							default:
								sink.put(innerEvent)
							}
						}
					}

					return
				}, error: { error in
					sendError(sink, error)
				}, completed: {
					selfCompleted.value = true
					completeIfNecessary()
				})
			}
		}
	}

	/// Maps each value that the receiver sends to a new signal, then forwards
	/// the values sent by the latest mapped signal.
	///
	/// This is equivalent to map() followed by switchToLatest().
	///
	/// Returns a signal that will forward changes only from the latest mapped
	/// signal to arrive.
	public func switchMap<U>(f: T -> ColdSignal<U>) -> ColdSignal<U> {
		return map(f).switchToLatest(identity)
	}

	/// Concatenates each inner signal with the previous and next inner signals.
	///
	/// evidence - Used to prove to the typechecker that the receiver is
	///            a signal of signals. Simply pass in the `identity` function.
	///
	/// Returns a signal that will forward events from each of the original
	/// signals, in sequential order.
	public func concat<U>(evidence: ColdSignal -> ColdSignal<ColdSignal<U>>) -> ColdSignal<U> {
		return ColdSignal<U> { (sink, disposable) in
			var state = ConcatState<U>(sink: sink, disposable: disposable)

			evidence(self).startWithSink { selfDisposable in
				disposable.addDisposable(selfDisposable)

				return Event.sink(next: { signal in
					// TODO: Avoid multiple dispatches.
					dispatch_sync(state.queue) {
						state.enqueuedSignals.append(signal)
					}

					state.dequeueIfReady()
				}, error: { error in
					sendError(sink, error)
				}, completed: {
					state.decrementInFlight()
				})
			}
		}
	}

	/// Maps each value that the receiver sends to a new signal, then
	/// concatenates the resulting signals together.
	///
	/// This is equivalent to map() followed by concat().
	///
	/// Returns a signal that will forward changes sequentially from each mapped
	/// signal.
	public func concatMap<U>(f: T -> ColdSignal<U>) -> ColdSignal<U> {
		return map(f).concat(identity)
	}

	/// Concatenates the given signal after the receiver.
	public func concat(signal: ColdSignal) -> ColdSignal {
		return ColdSignal<ColdSignal>.fromValues([ self, signal ])
			.concat(identity)
	}

	/// Ignores all values from the receiver, then starts the given signal,
	/// forwarding its events, once the receiver has completed.
	public func then<U>(signal: ColdSignal<U>) -> ColdSignal<U> {
		return ColdSignal<U> { (sink, disposable) in
			let serialDisposable = SerialDisposable()
			disposable.addDisposable(serialDisposable)

			self.startWithSink { selfDisposable in
				serialDisposable.innerDisposable = selfDisposable

				return Event.sink(error: { error in
					sendError(sink, error)
				}, completed: {
					signal.startWithSink { signalDisposable in
						serialDisposable.innerDisposable = signalDisposable
						return sink
					}

					return ()
				})
			}

			return ()
		}
	}
}

/// An overloaded function that combines the values of up to 10 signals, in the
/// manner described by ColdSignal.combineLatestWith().
public func combineLatest<A, B>(a: ColdSignal<A>, b: ColdSignal<B>) -> ColdSignal<(A, B)> {
	return a.combineLatestWith(b)
}

public func combineLatest<A, B, C>(a: ColdSignal<A>, b: ColdSignal<B>, c: ColdSignal<C>) -> ColdSignal<(A, B, C)> {
	return combineLatest(a, b)
		.combineLatestWith(c)
		.map(repack)
}

public func combineLatest<A, B, C, D>(a: ColdSignal<A>, b: ColdSignal<B>, c: ColdSignal<C>, d: ColdSignal<D>) -> ColdSignal<(A, B, C, D)> {
	return combineLatest(a, b, c)
		.combineLatestWith(d)
		.map(repack)
}

public func combineLatest<A, B, C, D, E>(a: ColdSignal<A>, b: ColdSignal<B>, c: ColdSignal<C>, d: ColdSignal<D>, e: ColdSignal<E>) -> ColdSignal<(A, B, C, D, E)> {
	return combineLatest(a, b, c, d)
		.combineLatestWith(e)
		.map(repack)
}

public func combineLatest<A, B, C, D, E, F>(a: ColdSignal<A>, b: ColdSignal<B>, c: ColdSignal<C>, d: ColdSignal<D>, e: ColdSignal<E>, f: ColdSignal<F>) -> ColdSignal<(A, B, C, D, E, F)> {
	return combineLatest(a, b, c, d, e)
		.combineLatestWith(f)
		.map(repack)
}

public func combineLatest<A, B, C, D, E, F, G>(a: ColdSignal<A>, b: ColdSignal<B>, c: ColdSignal<C>, d: ColdSignal<D>, e: ColdSignal<E>, f: ColdSignal<F>, g: ColdSignal<G>) -> ColdSignal<(A, B, C, D, E, F, G)> {
	return combineLatest(a, b, c, d, e, f)
		.combineLatestWith(g)
		.map(repack)
}

public func combineLatest<A, B, C, D, E, F, G, H>(a: ColdSignal<A>, b: ColdSignal<B>, c: ColdSignal<C>, d: ColdSignal<D>, e: ColdSignal<E>, f: ColdSignal<F>, g: ColdSignal<G>, h: ColdSignal<H>) -> ColdSignal<(A, B, C, D, E, F, G, H)> {
	return combineLatest(a, b, c, d, e, f, g)
		.combineLatestWith(h)
		.map(repack)
}

public func combineLatest<A, B, C, D, E, F, G, H, I>(a: ColdSignal<A>, b: ColdSignal<B>, c: ColdSignal<C>, d: ColdSignal<D>, e: ColdSignal<E>, f: ColdSignal<F>, g: ColdSignal<G>, h: ColdSignal<H>, i: ColdSignal<I>) -> ColdSignal<(A, B, C, D, E, F, G, H, I)> {
	return combineLatest(a, b, c, d, e, f, g, h)
		.combineLatestWith(i)
		.map(repack)
}

public func combineLatest<A, B, C, D, E, F, G, H, I, J>(a: ColdSignal<A>, b: ColdSignal<B>, c: ColdSignal<C>, d: ColdSignal<D>, e: ColdSignal<E>, f: ColdSignal<F>, g: ColdSignal<G>, h: ColdSignal<H>, i: ColdSignal<I>, j: ColdSignal<J>) -> ColdSignal<(A, B, C, D, E, F, G, H, I, J)> {
	return combineLatest(a, b, c, d, e, f, g, h, i)
		.combineLatestWith(j)
		.map(repack)
}

/// An overloaded function that zips the values of up to 10 signals, in the
/// manner described by ColdSignal.zipWith().
public func zip<A, B>(a: ColdSignal<A>, b: ColdSignal<B>) -> ColdSignal<(A, B)> {
	return a.zipWith(b)
}

public func zip<A, B, C>(a: ColdSignal<A>, b: ColdSignal<B>, c: ColdSignal<C>) -> ColdSignal<(A, B, C)> {
	return zip(a, b)
		.zipWith(c)
		.map(repack)
}

public func zip<A, B, C, D>(a: ColdSignal<A>, b: ColdSignal<B>, c: ColdSignal<C>, d: ColdSignal<D>) -> ColdSignal<(A, B, C, D)> {
	return zip(a, b, c)
		.zipWith(d)
		.map(repack)
}

public func zip<A, B, C, D, E>(a: ColdSignal<A>, b: ColdSignal<B>, c: ColdSignal<C>, d: ColdSignal<D>, e: ColdSignal<E>) -> ColdSignal<(A, B, C, D, E)> {
	return zip(a, b, c, d)
		.zipWith(e)
		.map(repack)
}

public func zip<A, B, C, D, E, F>(a: ColdSignal<A>, b: ColdSignal<B>, c: ColdSignal<C>, d: ColdSignal<D>, e: ColdSignal<E>, f: ColdSignal<F>) -> ColdSignal<(A, B, C, D, E, F)> {
	return zip(a, b, c, d, e)
		.zipWith(f)
		.map(repack)
}

public func zip<A, B, C, D, E, F, G>(a: ColdSignal<A>, b: ColdSignal<B>, c: ColdSignal<C>, d: ColdSignal<D>, e: ColdSignal<E>, f: ColdSignal<F>, g: ColdSignal<G>) -> ColdSignal<(A, B, C, D, E, F, G)> {
	return zip(a, b, c, d, e, f)
		.zipWith(g)
		.map(repack)
}

public func zip<A, B, C, D, E, F, G, H>(a: ColdSignal<A>, b: ColdSignal<B>, c: ColdSignal<C>, d: ColdSignal<D>, e: ColdSignal<E>, f: ColdSignal<F>, g: ColdSignal<G>, h: ColdSignal<H>) -> ColdSignal<(A, B, C, D, E, F, G, H)> {
	return zip(a, b, c, d, e, f, g)
		.zipWith(h)
		.map(repack)
}

public func zip<A, B, C, D, E, F, G, H, I>(a: ColdSignal<A>, b: ColdSignal<B>, c: ColdSignal<C>, d: ColdSignal<D>, e: ColdSignal<E>, f: ColdSignal<F>, g: ColdSignal<G>, h: ColdSignal<H>, i: ColdSignal<I>) -> ColdSignal<(A, B, C, D, E, F, G, H, I)> {
	return zip(a, b, c, d, e, f, g, h)
		.zipWith(i)
		.map(repack)
}

public func zip<A, B, C, D, E, F, G, H, I, J>(a: ColdSignal<A>, b: ColdSignal<B>, c: ColdSignal<C>, d: ColdSignal<D>, e: ColdSignal<E>, f: ColdSignal<F>, g: ColdSignal<G>, h: ColdSignal<H>, i: ColdSignal<I>, j: ColdSignal<J>) -> ColdSignal<(A, B, C, D, E, F, G, H, I, J)> {
	return zip(a, b, c, d, e, f, g, h, i)
		.zipWith(j)
		.map(repack)
}

/// Blocking methods for receiving values.
extension ColdSignal {
	/// Starts the receiver, then returns the first value received.
	public func first() -> Result<T> {
		let semaphore = dispatch_semaphore_create(0)
		var result: Result<T> = failure(RACError.ExpectedCountMismatch.error)

		take(1).start(next: { value in
			result = success(value)
			dispatch_semaphore_signal(semaphore)
		}, error: { error in
			result = failure(error)
			dispatch_semaphore_signal(semaphore)
		}, completed: {
			dispatch_semaphore_signal(semaphore)
			return ()
		})

		dispatch_semaphore_wait(semaphore, DISPATCH_TIME_FOREVER)
		return result
	}

	/// Starts the receiver, then returns the last value received.
	public func last() -> Result<T> {
		return takeLast(1).first()
	}

	/// Starts the receiver, and returns a successful result if exactly one
	/// value is received. If the receiver sends fewer or more values, an error
	/// will be returned instead.
	public func single() -> Result<T> {
		let result = reduce(initial: Array<T>()) { (var array, value) in
			array.append(value)
			return array
		}.first()

		switch result {
		case let .Success(values):
			if values.unbox.count == 1 {
				return success(values.unbox[0])
			} else {
				return failure(RACError.ExpectedCountMismatch.error)
			}

		case let .Failure(error):
			return failure(error)
		}
	}

	/// Starts the receiver, then waits for completion.
	public func wait() -> Result<()> {
		return reduce(initial: ()) { (_, _) in () }
			.takeLast(1)
			.first()
	}
}

/// Conversions from ColdSignal to HotSignal.
extension ColdSignal {
	/// Immediately starts the receiver, then forwards all values on the
	/// returned signal.
	///
	/// If `errorHandler` is `nil`, the stream MUST NOT produce an `Error`
	/// event, or the program will terminate.
	public func startMulticasted(#errorHandler: (NSError -> ())?, completionHandler: () -> () = doNothing) -> HotSignal<T> {
		return HotSignal { sink in
			var onError = { (error: NSError) in
				fatalError("Unhandled error in startMulticasted: \(error)")
			}

			// Apparently ?? has trouble with closures, so use this lame pattern
			// instead.
			if let errorHandler = errorHandler {
				onError = errorHandler
			}

			self.start(next: { value in
				sink.put(value)
			}, error: onError, completed: completionHandler)

			return
		}
	}
}

/// Debugging utilities.
extension ColdSignal {
	private func logEvents(predicate: Event<T> -> Bool) -> ColdSignal {
		return on(event: { event in
			if predicate(event) {
				debugPrintln("\(self.debugDescription): \(event)")
			}
		})
	}

	/// Logs every event that passes through the signal.
	public func log() -> ColdSignal {
		return logEvents { _ in true }
	}

	/// Logs every `next` event that passes through the signal.
	public func logNext() -> ColdSignal {
		return logEvents { event in
			switch event {
			case .Next:
				return true

			default:
				return false
			}
		}
	}

	/// Logs every `error` event that passes through the signal.
	public func logError() -> ColdSignal {
		return logEvents { event in
			switch event {
			case .Error:
				return true

			default:
				return false
			}
		}
	}

	/// Logs every `completed` event that passes through the signal.
	public func logCompleted() -> ColdSignal {
		return logEvents { event in
			switch event {
			case .Completed:
				return true

			default:
				return false
			}
		}
	}
}

extension ColdSignal: DebugPrintable {
	public var debugDescription: String {
		let function = self.function ?? ""
		let file = self.file ?? ""
		let line = self.line?.description ?? ""

		return "\(function).ColdSignal (\(file):\(line))"
	}
}

<<<<<<< HEAD
=======
/// Represents a stream event.
///
/// Streams must conform to the grammar:
/// `Next* (Error | Completed)?`
public enum Event<T> {
	/// A value provided by the stream.
	case Next(Box<T>)

	/// The stream terminated because of an error.
	case Error(NSError)

	/// The stream successfully terminated.
	case Completed

	/// Whether this event indicates stream termination (from success or
	/// failure).
	public var isTerminating: Bool {
		switch self {
		case let .Next:
			return false

		default:
			return true
		}
	}

	/// The value in this event, if it was a `Next`.
	public var value: T? {
		switch self {
		case let .Next(value):
			return value.unbox

		default:
			return nil
		}
	}

	/// The error in this event, if it was an `Error`.
	public var error: NSError? {
		switch self {
		case let .Error(error):
			return error

		default:
			return nil
		}
	}

	/// Lifts the given function over the event's value.
	public func map<U>(f: T -> U) -> Event<U> {
		switch self {
		case let .Next(box):
			return .Next(Box(f(box.unbox)))

		case let .Error(error):
			return .Error(error)

		case let .Completed:
			return .Completed
		}
	}

	/// Case analysis on the receiver.
	public func event<U>(#ifNext: T -> U, ifError: NSError -> U, ifCompleted: @autoclosure () -> U) -> U {
		switch self {
		case let .Next(box):
			return ifNext(box.unbox)

		case let .Error(err):
			return ifError(err)

		case let .Completed:
			return ifCompleted()
		}
	}

	/// Creates a sink that can receive events of this type, then invoke the
	/// given handlers based on the kind of event received.
	public static func sink(next: T -> () = doNothing, error: NSError -> () = doNothing, completed: () -> () = doNothing) -> SinkOf<Event> {
		return SinkOf { event in
			switch event {
			case let .Next(value):
				next(value.unbox)

			case let .Error(err):
				error(err)

			case .Completed:
				completed()
			}
		}
	}
}

public func == <T: Equatable> (lhs: Event<T>, rhs: Event<T>) -> Bool {
	switch (lhs, rhs) {
	case let (.Next(left), .Next(right)):
		return left.unbox == right.unbox

	case let (.Error(left), .Error(right)):
		return left == right

	case (.Completed, .Completed):
		return true

	default:
		return false
	}
}

extension Event: Printable {
	public var description: String {
		switch self {
		case let .Next(value):
			return "NEXT \(value.unbox)"

		case let .Error(error):
			return "ERROR \(error)"

		case .Completed:
			return "COMPLETED"
		}
	}
}

/// Puts a `Next` event into the given sink.
public func sendNext<T>(sink: SinkOf<Event<T>>, value: T) {
	sink.put(.Next(Box(value)))
}

/// Puts an `Error` event into the given sink.
public func sendError<T>(sink: SinkOf<Event<T>>, error: NSError) {
	sink.put(Event<T>.Error(error))
}

/// Puts a `Completed` event into the given sink.
public func sendCompleted<T>(sink: SinkOf<Event<T>>) {
	sink.put(Event<T>.Completed)
}

>>>>>>> 511f3188
private class CombineLatestState<T> {
	var latestValue: T?
	var completed = false
}

private class ZipState<T> {
	var values: [T] = []
	var completed = false
}

private class ConcatState<T> {
	let queue = dispatch_queue_create("org.reactivecocoa.ReactiveCocoa.ColdSignal.concat", DISPATCH_QUEUE_SERIAL)
	let sink: SinkOf<Event<T>>
	let disposable: CompositeDisposable

	var inFlight: Int = 1
	var enqueuedSignals = [ColdSignal<T>]()
	var currentSignal: ColdSignal<T>?

	init(sink: SinkOf<Event<T>>, disposable: CompositeDisposable) {
		self.sink = sink
		self.disposable = disposable
	}

	func decrementInFlight() {
		dispatch_sync(queue) {
			if --self.inFlight == 0 && self.enqueuedSignals.count == 0 && self.currentSignal == nil {
				sendCompleted(self.sink)
			}
		}
	}

	func dequeueIfReady() {
		var signal: ColdSignal<T>?

		dispatch_sync(queue) {
			if self.currentSignal != nil {
				return
			} else if self.enqueuedSignals.count == 0 {
				return
			}

			signal = self.enqueuedSignals.removeAtIndex(0)
			self.currentSignal = signal
			self.inFlight++
		}

		if let signal = signal {
			signal.startWithSink { signalDisposable in
				self.disposable.addDisposable(signalDisposable)

				return Event.sink(next: { value in
					sendNext(self.sink, value)
				}, error: { error in
					sendError(self.sink, error)

					// TODO: We should remove our disposable from the
					// composite disposable here, but that is non-trivial to
					// do right now. See https://github.com/ReactiveCocoa/ReactiveCocoa/issues/1535.
				}, completed: {
					dispatch_sync(self.queue) {
						self.currentSignal = nil
					}

					// TODO: Avoid multiple dispatches.
					self.decrementInFlight()
					self.dequeueIfReady()
				})
			}
		}
	}
}<|MERGE_RESOLUTION|>--- conflicted
+++ resolved
@@ -1275,149 +1275,6 @@
 	}
 }
 
-<<<<<<< HEAD
-=======
-/// Represents a stream event.
-///
-/// Streams must conform to the grammar:
-/// `Next* (Error | Completed)?`
-public enum Event<T> {
-	/// A value provided by the stream.
-	case Next(Box<T>)
-
-	/// The stream terminated because of an error.
-	case Error(NSError)
-
-	/// The stream successfully terminated.
-	case Completed
-
-	/// Whether this event indicates stream termination (from success or
-	/// failure).
-	public var isTerminating: Bool {
-		switch self {
-		case let .Next:
-			return false
-
-		default:
-			return true
-		}
-	}
-
-	/// The value in this event, if it was a `Next`.
-	public var value: T? {
-		switch self {
-		case let .Next(value):
-			return value.unbox
-
-		default:
-			return nil
-		}
-	}
-
-	/// The error in this event, if it was an `Error`.
-	public var error: NSError? {
-		switch self {
-		case let .Error(error):
-			return error
-
-		default:
-			return nil
-		}
-	}
-
-	/// Lifts the given function over the event's value.
-	public func map<U>(f: T -> U) -> Event<U> {
-		switch self {
-		case let .Next(box):
-			return .Next(Box(f(box.unbox)))
-
-		case let .Error(error):
-			return .Error(error)
-
-		case let .Completed:
-			return .Completed
-		}
-	}
-
-	/// Case analysis on the receiver.
-	public func event<U>(#ifNext: T -> U, ifError: NSError -> U, ifCompleted: @autoclosure () -> U) -> U {
-		switch self {
-		case let .Next(box):
-			return ifNext(box.unbox)
-
-		case let .Error(err):
-			return ifError(err)
-
-		case let .Completed:
-			return ifCompleted()
-		}
-	}
-
-	/// Creates a sink that can receive events of this type, then invoke the
-	/// given handlers based on the kind of event received.
-	public static func sink(next: T -> () = doNothing, error: NSError -> () = doNothing, completed: () -> () = doNothing) -> SinkOf<Event> {
-		return SinkOf { event in
-			switch event {
-			case let .Next(value):
-				next(value.unbox)
-
-			case let .Error(err):
-				error(err)
-
-			case .Completed:
-				completed()
-			}
-		}
-	}
-}
-
-public func == <T: Equatable> (lhs: Event<T>, rhs: Event<T>) -> Bool {
-	switch (lhs, rhs) {
-	case let (.Next(left), .Next(right)):
-		return left.unbox == right.unbox
-
-	case let (.Error(left), .Error(right)):
-		return left == right
-
-	case (.Completed, .Completed):
-		return true
-
-	default:
-		return false
-	}
-}
-
-extension Event: Printable {
-	public var description: String {
-		switch self {
-		case let .Next(value):
-			return "NEXT \(value.unbox)"
-
-		case let .Error(error):
-			return "ERROR \(error)"
-
-		case .Completed:
-			return "COMPLETED"
-		}
-	}
-}
-
-/// Puts a `Next` event into the given sink.
-public func sendNext<T>(sink: SinkOf<Event<T>>, value: T) {
-	sink.put(.Next(Box(value)))
-}
-
-/// Puts an `Error` event into the given sink.
-public func sendError<T>(sink: SinkOf<Event<T>>, error: NSError) {
-	sink.put(Event<T>.Error(error))
-}
-
-/// Puts a `Completed` event into the given sink.
-public func sendCompleted<T>(sink: SinkOf<Event<T>>) {
-	sink.put(Event<T>.Completed)
-}
-
->>>>>>> 511f3188
 private class CombineLatestState<T> {
 	var latestValue: T?
 	var completed = false
