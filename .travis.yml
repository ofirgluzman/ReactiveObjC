language: objective-c
osx_image: xcode8.1
before_install: true
install: true
git:
  submodules: false
before_script:
  - git submodule update --init --recursive
script:
  - script/build
xcode_workspace: ReactiveObjC.xcworkspace
matrix:
  include:
    - xcode_scheme: ReactiveObjC-macOS
      env:
        - XCODE_SDK=macosx
        - XCODE_ACTION="build test"
        - XCODE_DESTINATION="arch=x86_64"
    - xcode_scheme: ReactiveObjC-iOS
      env:
        - XCODE_SDK=iphonesimulator
        - XCODE_ACTION="build-for-testing test-without-building"
        - XCODE_DESTINATION="platform=iOS Simulator,name=iPhone 6s"
    - xcode_scheme: ReactiveObjC-tvOS
      env:
        - XCODE_SDK=appletvsimulator
        - XCODE_ACTION="build-for-testing test-without-building"
        - XCODE_DESTINATION="platform=tvOS Simulator,name=Apple TV 1080p"
    - xcode_scheme: ReactiveObjC-watchOS
      env:
        - XCODE_SDK=watchsimulator
        - XCODE_ACTION=build
        - XCODE_DESTINATION="platform=watchOS Simulator,name=Apple Watch - 38mm"
    - script:
        - brew update
        - brew outdated carthage || brew upgrade carthage
        - carthage build --no-skip-current --platform mac
      env:
        - JOB=CARTHAGE-macOS
    - script:
        - brew update
        - brew outdated carthage || brew upgrade carthage
        - carthage build --no-skip-current --platform iOS
      env:
        - JOB=CARTHAGE-iOS
    - script:
        - brew update
        - brew outdated carthage || brew upgrade carthage
        - carthage build --no-skip-current --platform tvOS
      env:
        - JOB=CARTHAGE-tvOS
    - script:
        - brew update
        - brew outdated carthage || brew upgrade carthage
        - carthage build --no-skip-current --platform watchOS
      env:
        - JOB=CARTHAGE-watchOS
    - script:
<<<<<<< HEAD
      - gem install cocoapods --pre
      - pod --version
=======
>>>>>>> e932b77d
      - pod repo update --silent
      - pod lib lint ReactiveObjC.podspec
      env:
        - JOB=PODSPEC
notifications:
  email: false
  slack:
    secure: C9QTry5wUG9CfeH3rm3Z19R5rDWqDO7EhHAqHDXBxT6CpGRkTPFliJexpjBYB4sroJ8CiY5ZgTI2sjRBiAdGoE5ZQkfnwSoKQhWXkwo19TnbSnufr3cKO2SZkUhBqOlZcA+mgfjZ7rm2wm7RhpCR/4z8oBXDN4/xv0U5R2fLCLE=<|MERGE_RESOLUTION|>--- conflicted
+++ resolved
@@ -56,11 +56,6 @@
       env:
         - JOB=CARTHAGE-watchOS
     - script:
-<<<<<<< HEAD
-      - gem install cocoapods --pre
-      - pod --version
-=======
->>>>>>> e932b77d
       - pod repo update --silent
       - pod lib lint ReactiveObjC.podspec
       env:
