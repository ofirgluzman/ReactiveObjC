--- conflicted
+++ resolved
@@ -535,11 +535,7 @@
 /// Creates and returns a multicast connection that pushes values into the given
 /// subject. This allows you to share a single subscription to the underlying
 /// signal.
-<<<<<<< HEAD
-- (RACMulticastConnection<ValueType> *)multicast:(RACSubject<ValueType> *)subject;
-=======
-- (RACMulticastConnection<ValueType> *)multicast:(RACSubject *)subject RAC_WARN_UNUSED_RESULT;
->>>>>>> bf5e20bd
+- (RACMulticastConnection<ValueType> *)multicast:(RACSubject<ValueType> *)subject RAC_WARN_UNUSED_RESULT;
 
 /// Multicasts the signal to a RACReplaySubject of unlimited capacity, and
 /// immediately connects to the resulting RACMulticastConnection.
